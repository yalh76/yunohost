# -*- coding: utf-8 -*-

""" License

    Copyright (C) 2018 YUNOHOST.ORG

    This program is free software; you can redistribute it and/or modify
    it under the terms of the GNU Affero General Public License as published
    by the Free Software Foundation, either version 3 of the License, or
    (at your option) any later version.

    This program is distributed in the hope that it will be useful,
    but WITHOUT ANY WARRANTY; without even the implied warranty of
    MERCHANTABILITY or FITNESS FOR A PARTICULAR PURPOSE.  See the
    GNU Affero General Public License for more details.

    You should have received a copy of the GNU Affero General Public License
    along with this program; if not, see http://www.gnu.org/licenses

"""

from moulinette.core import MoulinetteError
from moulinette import m18n


class YunohostError(MoulinetteError):
<<<<<<< HEAD

    """Yunohost base exception"""

    def __init__(self, key, __raw_msg__=False, *args, **kwargs):
        if __raw_msg__:
            msg = key
        else:
            msg = m18n.n(key, *args, **kwargs)
        super(YunohostError, self).__init__(msg, __raw_msg__=True)
=======
    """
    Yunohost base exception
    
    The (only?) main difference with MoulinetteError being that keys
    are translated via m18n.n (namespace) instead of m18n.g (global?)
    """
    def __init__(self, key, raw_msg=False, *args, **kwargs):
        if raw_msg:
            msg = key
        else:
            msg = m18n.n(key, *args, **kwargs)
        super(YunohostError, self).__init__(msg, raw_msg=True)
>>>>>>> 9106ee29
<|MERGE_RESOLUTION|>--- conflicted
+++ resolved
@@ -24,27 +24,17 @@
 
 
 class YunohostError(MoulinetteError):
-<<<<<<< HEAD
 
-    """Yunohost base exception"""
+    """
+    Yunohost base exception
+    
+    The (only?) main difference with MoulinetteError being that keys
+    are translated via m18n.n (namespace) instead of m18n.g (global?)
+    """
 
     def __init__(self, key, __raw_msg__=False, *args, **kwargs):
         if __raw_msg__:
             msg = key
         else:
             msg = m18n.n(key, *args, **kwargs)
-        super(YunohostError, self).__init__(msg, __raw_msg__=True)
-=======
-    """
-    Yunohost base exception
-    
-    The (only?) main difference with MoulinetteError being that keys
-    are translated via m18n.n (namespace) instead of m18n.g (global?)
-    """
-    def __init__(self, key, raw_msg=False, *args, **kwargs):
-        if raw_msg:
-            msg = key
-        else:
-            msg = m18n.n(key, *args, **kwargs)
-        super(YunohostError, self).__init__(msg, raw_msg=True)
->>>>>>> 9106ee29
+        super(YunohostError, self).__init__(msg, __raw_msg__=True)