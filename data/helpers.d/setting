#!/bin/bash

# Get an application setting
#
# usage: ynh_app_setting_get --app=app --key=key
# | arg: -a, --app - the application id
# | arg: -k, --key - the setting to get
#
# Requires YunoHost version 2.2.4 or higher.
ynh_app_setting_get() {
    # Declare an array to define the options of this helper.
    local legacy_args=ak
    declare -Ar args_array=( [a]=app= [k]=key= )
    local app
    local key
    # Manage arguments with getopts
    ynh_handle_getopts_args "$@"

    ynh_app_setting "get" "$app" "$key"
}

# Set an application setting
#
# usage: ynh_app_setting_set --app=app --key=key --value=value
# | arg: -a, --app - the application id
# | arg: -k, --key - the setting name to set
# | arg: -v, --value - the setting value to set
#
# Requires YunoHost version 2.2.4 or higher.
ynh_app_setting_set() {
    # Declare an array to define the options of this helper.
    local legacy_args=akv
    declare -Ar args_array=( [a]=app= [k]=key= [v]=value= )
    local app
    local key
    local value
    # Manage arguments with getopts
    ynh_handle_getopts_args "$@"

    ynh_app_setting "set" "$app" "$key" "$value"
}

# Delete an application setting
#
# usage: ynh_app_setting_delete --app=app --key=key
# | arg: -a, --app - the application id
# | arg: -k, --key - the setting to delete
#
# Requires YunoHost version 2.2.4 or higher.
ynh_app_setting_delete() {
    # Declare an array to define the options of this helper.
    local legacy_args=ak
    declare -Ar args_array=( [a]=app= [k]=key= )
    local app
    local key
    # Manage arguments with getopts
    ynh_handle_getopts_args "$@"

    ynh_app_setting "delete" "$app" "$key"
}

# Add skipped_uris urls into the config
#
# usage: ynh_add_skipped_uris [--appid=app] --url=url1,url2 [--regex]
# | arg: -a, --appid - the application id
# | arg: -u, --url - the urls to add to the sso for this app
# | arg: -r, --regex - Use the key 'skipped_regex' instead of 'skipped_uris'
#
# An URL set with 'skipped_uris' key will be totally ignored by the SSO,
# which means that the access will be public and the logged-in user information will not be passed to the app.
#
# Requires YunoHost version 3.6.0 or higher.
ynh_add_skipped_uris() {
    # Declare an array to define the options of this helper.
    local legacy_args=aur
    declare -Ar args_array=( [a]=appid= [u]=url= [r]=regex )
    local appid
    local url
    local regex
    # Manage arguments with getopts
    ynh_handle_getopts_args "$@"
    appid={appid:-$app}
    regex={regex:-0}

    local key=skipped_uris
    if [ $regex -eq 1 ]; then
        key=skipped_regex
    fi

    ynh_app_setting_set --app=$appid --key=$key --value="$url"
}

# Add unprotected_uris urls into the config
#
# usage: ynh_add_unprotected_uris [--appid=app] --url=url1,url2 [--regex]
# | arg: -a, --appid - the application id
# | arg: -u, --url - the urls to add to the sso for this app
# | arg: -r, --regex - Use the key 'unprotected_regex' instead of 'unprotected_uris'
#
# An URL set with unprotected_uris key will be accessible publicly, but if an user is logged in,
# his information will be accessible (through HTTP headers) to the app.
#
# Requires YunoHost version 3.6.0 or higher.
ynh_add_unprotected_uris() {
    # Declare an array to define the options of this helper.
    local legacy_args=aur
    declare -Ar args_array=( [a]=appid= [u]=url= [r]=regex )
    local appid
    local url
    local regex
    # Manage arguments with getopts
    ynh_handle_getopts_args "$@"
    appid={appid:-$app}
    regex={regex:-0}

    local key=unprotected_uris
    if [ $regex -eq 1 ]; then
        key=unprotected_regex
    fi

    ynh_app_setting_set --app=$appid --key=$key --value="$url"
}

# Add protected_uris urls into the config
#
# usage: ynh_add_protected_uris [--appid=app] --url=url1,url2 [--regex]
# | arg: -a, --appid - the application id
# | arg: -u, --url - the urls to add to the sso for this app
# | arg: -r, --regex - Use the key 'protected_regex' instead of 'protected_uris'
#
# An URL set with protected_uris will be blocked by the SSO and accessible only to authenticated and authorized users.
#
# Requires YunoHost version 3.6.0 or higher.
ynh_add_protected_uris() {
    # Declare an array to define the options of this helper.
    local legacy_args=aur
    declare -Ar args_array=( [a]=appid= [u]=url= [r]=regex )
    local appid
    local url
    local regex
    # Manage arguments with getopts
    ynh_handle_getopts_args "$@"
    appid={appid:-$app}
    regex={regex:-0}

    local key=protected_uris
    if [ $regex -eq 1 ]; then
        key=protected_regex
    fi

    ynh_app_setting_set --app=$appid --key=$key --value="$url"
}

# Small "hard-coded" interface to avoid calling "yunohost app" directly each
# time dealing with a setting is needed (which may be so slow on ARM boards)
#
# [internal]
#
ynh_app_setting()
{
    if [[ "$1" == "delete" ]] && [[ "$3" =~ ^(unprotected|skipped)_ ]] 
    then
        current_value=$(ynh_app_setting_get --app=$app --key=$3)
    fi

    ACTION="$1" APP="$2" KEY="$3" VALUE="${4:-}" python2.7 - <<EOF
import os, yaml, sys
app, action = os.environ['APP'], os.environ['ACTION'].lower()
key, value = os.environ['KEY'], os.environ.get('VALUE', None)
setting_file = "/etc/yunohost/apps/%s/settings.yml" % app
assert os.path.exists(setting_file), "Setting file %s does not exists ?" % setting_file
with open(setting_file) as f:
    settings = yaml.load(f)
if action == "get":
    if key in settings:
        print(settings[key])
else:
    if action == "delete":
        if key in settings:
            del settings[key]
    elif action == "set":
        if key in ['redirected_urls', 'redirected_regex']:
            value = yaml.load(value)
        if any(key.startswith(word+"_") for word in ["unprotected", "protected", "skipped"]):
            sys.stderr.write("/!\\ Packagers! This app is still using the skipped/protected/unprotected_uris/regex settings which are now obsolete and deprecated... Instead, you should use the new helpers 'ynh_permission_{create,urls,update,delete}' and the 'visitors' group to initialize the public/private access. Check out the documentation at the bottom of yunohost.org/groups_and_permissions to learn how to use the new permission mechanism.\n")
        settings[key] = value
    else:
        raise ValueError("action should either be get, set or delete")
    with open(setting_file, "w") as f:
        yaml.safe_dump(settings, f, default_flow_style=False)
EOF

    # Fucking legacy permission management.
    # We need this because app temporarily set the app as unprotected to configure it with curl...
    if [[ "$3" =~ ^(unprotected|skipped)_ ]]
    then
        if [[ "$1" == "set" ]] && [[ "${4:-}" == "/" ]]
        then
            ynh_permission_update --permission "main" --add "visitors"
        elif [[ "$1" == "delete" ]] && [[ "${current_value:-}" == "/" ]]
        then
            ynh_permission_update --permission "main" --remove "visitors"
        fi
    fi
}

# Check availability of a web path
#
# example: ynh_webpath_available --domain=some.domain.tld --path_url=/coffee
#
# usage: ynh_webpath_available --domain=domain --path_url=path
# | arg: -d, --domain - the domain/host of the url
# | arg: -p, --path_url - the web path to check the availability of
#
# Requires YunoHost version 2.6.4 or higher.
ynh_webpath_available () {
	# Declare an array to define the options of this helper.
	local legacy_args=dp
	declare -Ar args_array=( [d]=domain= [p]=path_url= )
	local domain
	local path_url
	# Manage arguments with getopts
	ynh_handle_getopts_args "$@"

	yunohost domain url-available $domain $path_url
}

# Register/book a web path for an app
#
# example: ynh_webpath_register --app=wordpress --domain=some.domain.tld --path_url=/coffee
#
# usage: ynh_webpath_register --app=app --domain=domain --path_url=path
# | arg: -a, --app - the app for which the domain should be registered
# | arg: -d, --domain - the domain/host of the web path
# | arg: -p, --path_url - the web path to be registered
#
# Requires YunoHost version 2.6.4 or higher.
ynh_webpath_register () {
	# Declare an array to define the options of this helper.
	local legacy_args=adp
	declare -Ar args_array=( [a]=app= [d]=domain= [p]=path_url= )
	local app
	local domain
	local path_url
	# Manage arguments with getopts
	ynh_handle_getopts_args "$@"

	yunohost app register-url $app $domain $path_url
}

# Create a new permission for the app
#
# example: ynh_permission_create --permission admin --url /admin --allowed alice bob
#
# usage: ynh_permission_create --permission "permission" [--url "url"] [--allowed group1 group2]
# | arg: permission - the name for the permission (by default a permission named "main" already exist)
# | arg: url - (optional) URL for which access will be allowed/forbidden
# | arg: allowed - (optional) A list of group/user to allow for the permission
#
# If provided, 'url' is assumed to be relative to the app domain/path if they
# start with '/'.  For example:
#    /                             -> domain.tld/app
#    /admin                        -> domain.tld/app/admin
#    domain.tld/app/api            -> domain.tld/app/api
#
# 'url' can be later treated as a regex if it starts with "re:".
# For example:
#    re:/api/[A-Z]*$               -> domain.tld/app/api/[A-Z]*$
#    re:domain.tld/app/api/[A-Z]*$ -> domain.tld/app/api/[A-Z]*$
#
# Requires YunoHost version 3.7.0 or higher.
ynh_permission_create() {
	# Declare an array to define the options of this helper.
	local legacy_args=pua
    declare -Ar args_array=( [p]=permission= [u]=url= [a]=allowed= )
    local permission
    local url
    local allowed
    ynh_handle_getopts_args "$@"

    if [[ -n ${url:-} ]]; then
        url="'$url'"
    else
        url="None"
    fi

    if [[ -n ${allowed:-} ]]; then
        allowed=",allowed=['${allowed//';'/"','"}']"
    fi
    
    yunohost tools shell -c "from yunohost.permission import permission_create; permission_create('$app.$permission', url=$url ${allowed:-} , sync_perm=False)"
}

# Remove a permission for the app (note that when the app is removed all permission is automatically removed)
#
# example: ynh_permission_delete --permission editors
#
# usage: ynh_permission_delete --permission "permission"
# | arg: permission - the name for the permission (by default a permission named "main" is removed automatically when the app is removed)
#
# Requires YunoHost version 3.7.0 or higher.
ynh_permission_delete() {
	# Declare an array to define the options of this helper.
	local legacy_args=p
    declare -Ar args_array=( [p]=permission= )
    local permission
    ynh_handle_getopts_args "$@"

    yunohost tools shell -c "from yunohost.permission import permission_delete; permission_delete('$app.$permission', sync_perm=False)"
}

# Check if a permission exists
#
# usage: ynh_permission_exists --permission=permission
# | arg: -p, --permission - the permission to check
#
# Requires YunoHost version 3.7.0 or higher.
ynh_permission_exists() {
	# Declare an array to define the options of this helper.
	local legacy_args=p
    declare -Ar args_array=( [p]=permission= )
    local permission
    ynh_handle_getopts_args "$@"

    yunohost user permission list -s | grep -w -q "$app.$permission"
}

# Redefine the url associated to a permission
#
# usage: ynh_permission_url --permission "permission" --url "url"
# | arg: permission - the name for the permission (by default a permission named "main" is removed automatically when the app is removed)
# | arg: url - (optional) URL for which access will be allowed/forbidden
#
# Requires YunoHost version 3.7.0 or higher.
ynh_permission_url() {
	# Declare an array to define the options of this helper.
	local legacy_args=pu
    declare -Ar args_array=([p]=permission= [u]=url=)
    local permission
    local url
    ynh_handle_getopts_args "$@"

    if [[ -n ${url:-} ]]; then
        url="'$url'"
    else
        url="None"
    fi

    yunohost tools shell -c "from yunohost.permission import permission_url; permission_url('$app.$permission', url=$url)"
}


# Update a permission for the app
#
# usage: ynh_permission_update --permission "permission" --add "group" ["group" ...] --remove  "group" ["group" ...]
# | arg: permission - the name for the permission (by default a permission named "main" already exist)
# | arg: add - the list of group or users to enable add to the permission
# | arg: remove - the list of group or users to remove from the permission
#
# example: ynh_permission_update --permission admin --add samdoe --remove all_users
# Requires YunoHost version 3.7.0 or higher.
ynh_permission_update() {
	# Declare an array to define the options of this helper.
	local legacy_args=par
    declare -Ar args_array=( [p]=permission= [a]=add= [r]=remove= )
    local permission
    local add
    local remove
    ynh_handle_getopts_args "$@"

    if [[ -n ${add:-} ]]; then
        add="--add ${add//';'/" "}"
    fi
    if [[ -n ${remove:-} ]]; then
        remove="--remove ${remove//';'/" "} "
    fi

    yunohost user permission update "$app.$permission" ${add:-} ${remove:-}
}

# Check if a permission exists
#
# usage: ynh_permission_has_user --permission=permission --user=user
# | arg: -p, --permission - the permission to check
# | arg: -u, --user - the user seek in the permission
#
# example: ynh_permission_has_user --permission=nextcloud.main --user=visitors
#
# Requires YunoHost version 3.7.1 or higher.
ynh_permission_has_user() {
<<<<<<< HEAD
	# Declare an array to define the options of this helper.
	local legacy_args=pu
    declare -Ar args_array=( [p]=permission= [u]=user)
    local permission
    local user
    ynh_handle_getopts_args "$@"

    if ! ynh_permission_exists --permission "$permission"
=======
    local legacy_args=pu
    # Declare an array to define the options of this helper.
    declare -Ar args_array=( [p]=permission= [u]=user= )
    local permission
    local user
    # Manage arguments with getopts
    ynh_handle_getopts_args "$@"

    if ! ynh_permission_exists --permission=$permission
>>>>>>> 288a6179
    then
        return 1
    fi

    yunohost user permission info "$app.$permission" | grep -w -q "$user"
}<|MERGE_RESOLUTION|>--- conflicted
+++ resolved
@@ -388,26 +388,15 @@
 #
 # Requires YunoHost version 3.7.1 or higher.
 ynh_permission_has_user() {
-<<<<<<< HEAD
-	# Declare an array to define the options of this helper.
-	local legacy_args=pu
-    declare -Ar args_array=( [p]=permission= [u]=user)
+    local legacy_args=pu
+    # Declare an array to define the options of this helper.
+    declare -Ar args_array=( [p]=permission= [u]=user= )
     local permission
     local user
-    ynh_handle_getopts_args "$@"
-
-    if ! ynh_permission_exists --permission "$permission"
-=======
-    local legacy_args=pu
-    # Declare an array to define the options of this helper.
-    declare -Ar args_array=( [p]=permission= [u]=user= )
-    local permission
-    local user
     # Manage arguments with getopts
     ynh_handle_getopts_args "$@"
 
     if ! ynh_permission_exists --permission=$permission
->>>>>>> 288a6179
     then
         return 1
     fi
