--- conflicted
+++ resolved
@@ -513,11 +513,7 @@
     os.system('chmod +x %s' % os.path.join(os.path.join(APP_TMP_FOLDER, "scripts", "change_url")))
 
     if hook_exec(os.path.join(APP_TMP_FOLDER, 'scripts/change_url'),
-<<<<<<< HEAD
-                 args=args_list, env=env_dict, user="root")[0] != 0:
-=======
-                 args=args_list, env=env_dict) != 0:
->>>>>>> 64204e41
+                 args=args_list, env=env_dict)[0] != 0:
         msg = "Failed to change '%s' url." % app
         logger.error(msg)
         operation_logger.error(msg)
@@ -644,11 +640,7 @@
         # Execute App upgrade script
         os.system('chown -hR admin: %s' % INSTALL_TMP)
         if hook_exec(extracted_app_folder + '/scripts/upgrade',
-<<<<<<< HEAD
-                     args=args_list, env=env_dict, user="root")[0] != 0:
-=======
-                     args=args_list, env=env_dict) != 0:
->>>>>>> 64204e41
+                     args=args_list, env=env_dict)[0] != 0:
             msg = m18n.n('app_upgrade_failed', app=app_instance_name)
             logger.error(msg)
             operation_logger.error(msg)
@@ -808,13 +800,8 @@
     try:
         install_retcode = hook_exec(
             os.path.join(extracted_app_folder, 'scripts/install'),
-<<<<<<< HEAD
-            args=args_list, env=env_dict, user="root"
+            args=args_list, env=env_dict
         )[0]
-=======
-            args=args_list, env=env_dict
-        )
->>>>>>> 64204e41
     except (KeyboardInterrupt, EOFError):
         install_retcode = -1
     except:
@@ -837,13 +824,8 @@
 
                 remove_retcode = hook_exec(
                     os.path.join(extracted_app_folder, 'scripts/remove'),
-<<<<<<< HEAD
-                    args=[app_instance_name], env=env_dict_remove, user="root"
+                    args=[app_instance_name], env=env_dict_remove
                 )[0]
-=======
-                    args=[app_instance_name], env=env_dict_remove
-                )
->>>>>>> 64204e41
                 if remove_retcode != 0:
                     msg = m18n.n('app_not_properly_removed',
                                  app=app_instance_name)
@@ -930,11 +912,7 @@
     operation_logger.flush()
 
     if hook_exec('/tmp/yunohost_remove/scripts/remove', args=args_list,
-<<<<<<< HEAD
-                 env=env_dict, user="root")[0] == 0:
-=======
-                 env=env_dict) == 0:
->>>>>>> 64204e41
+                 env=env_dict)[0] == 0:
         logger.success(m18n.n('app_removed', app=app))
 
         hook_callback('post_app_remove', args=args_list, env=env_dict)
