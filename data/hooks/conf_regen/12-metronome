#!/bin/bash

set -e

do_pre_regen() {
  pending_dir=$1

  cd /usr/share/yunohost/templates/metronome

  # create directories for pending conf
  metronome_dir="${pending_dir}/etc/metronome"
  metronome_conf_dir="${metronome_dir}/conf.d"
  mkdir -p "$metronome_conf_dir"

  # retrieve variables
  main_domain=$(cat /etc/yunohost/current_host)

  # install main conf file
  cat metronome.cfg.lua \
    | sed "s/{{ main_domain }}/${main_domain}/g" \
    > "${metronome_dir}/metronome.cfg.lua"

  # add domain conf files
  for domain in $YNH_DOMAINS; do
    cat domain.tpl.cfg.lua \
      | sed "s/{{ domain }}/${domain}/g" \
      > "${metronome_conf_dir}/${domain}.cfg.lua"
  done

  # remove old domain conf files
  conf_files=$(ls -1 /etc/metronome/conf.d \
                 | awk '/^[^\.]+\.[^\.]+.*\.cfg\.lua$/ { print $1 }')
  for file in $conf_files; do
    domain=${file%.cfg.lua}
    [[ $YNH_DOMAINS =~ $domain ]] \
      || touch "${metronome_conf_dir}/${file}"
  done
}

do_post_regen() {
  regen_conf_files=$1

  # retrieve variables
  main_domain=$(cat /etc/yunohost/current_host)
<<<<<<< HEAD
=======
  domain_list=$(yunohost domain list --exclude-subdomains --output-as plain --quiet)
>>>>>>> 0371c84a

  # create metronome directories for domains
  for domain in $YNH_DOMAINS; do
    mkdir -p "/var/lib/metronome/${domain//./%2e}/pep"
    # http_upload directory must be writable by metronome and readable by nginx
    mkdir -p  "/var/xmpp-upload/${domain}/upload"
    chmod g+s "/var/xmpp-upload/${domain}/upload"
    chown -R metronome:www-data "/var/xmpp-upload/${domain}"
  done

  # fix some permissions
  chown -R metronome: /var/lib/metronome/
  chown -R metronome: /etc/metronome/conf.d/

  [[ -z "$regen_conf_files" ]] \
    || service metronome restart
}

FORCE=${2:-0}
DRY_RUN=${3:-0}

case "$1" in
  pre)
    do_pre_regen $4
    ;;
  post)
    do_post_regen $4
    ;;
  *)
    echo "hook called with unknown argument \`$1'" >&2
    exit 1
    ;;
esac

exit 0<|MERGE_RESOLUTION|>--- conflicted
+++ resolved
@@ -42,13 +42,13 @@
 
   # retrieve variables
   main_domain=$(cat /etc/yunohost/current_host)
-<<<<<<< HEAD
-=======
+  
+  # FIXME : small optimization to do to avoid calling a yunohost command ... 
+  # maybe another env variable like YNH_MAIN_DOMAINS idk
   domain_list=$(yunohost domain list --exclude-subdomains --output-as plain --quiet)
->>>>>>> 0371c84a
 
   # create metronome directories for domains
-  for domain in $YNH_DOMAINS; do
+  for domain in $domain_list; do
     mkdir -p "/var/lib/metronome/${domain//./%2e}/pep"
     # http_upload directory must be writable by metronome and readable by nginx
     mkdir -p  "/var/xmpp-upload/${domain}/upload"
