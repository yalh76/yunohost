--- conflicted
+++ resolved
@@ -128,15 +128,13 @@
 
     """
     from yunohost.user import _hash_user_password
-<<<<<<< HEAD
+    from yunohost.utils.password import assert_password_is_strong_enough
     import spwd
+    
+    assert_password_is_strong_enough("admin", new_password)
+    
     new_hash = _hash_user_password(new_password)
-=======
-    from yunohost.utils.password import assert_password_is_strong_enough
-
-    assert_password_is_strong_enough("admin", new_password)
-
->>>>>>> fe452a6d
+
     try:
         auth.update("cn=admin", { "userPassword": new_hash, })
     except:
