# -*- coding: utf-8 -*-

""" License

    Copyright (C) 2013 YunoHost

    This program is free software; you can redistribute it and/or modify
    it under the terms of the GNU Affero General Public License as published
    by the Free Software Foundation, either version 3 of the License, or
    (at your option) any later version.

    This program is distributed in the hope that it will be useful,
    but WITHOUT ANY WARRANTY; without even the implied warranty of
    MERCHANTABILITY or FITNESS FOR A PARTICULAR PURPOSE.  See the
    GNU Affero General Public License for more details.

    You should have received a copy of the GNU Affero General Public License
    along with this program; if not, see http://www.gnu.org/licenses

"""

""" yunohost_app.py

    Manage apps
"""
import os
import toml
import json
import shutil
import yaml
import time
import re
import urlparse
import subprocess
import glob
import pwd
import grp
import urllib
from collections import OrderedDict
from datetime import datetime

from moulinette import msignals, m18n, msettings
from moulinette.utils.log import getActionLogger
from moulinette.utils.filesystem import read_json, read_toml

from yunohost.service import service_log, service_status, _run_service_command
from yunohost.utils import packages
from yunohost.utils.error import YunohostError
from yunohost.log import is_unit_operation, OperationLogger

logger = getActionLogger('yunohost.app')

REPO_PATH = '/var/cache/yunohost/repo'
APPS_PATH = '/usr/share/yunohost/apps'
APPS_SETTING_PATH = '/etc/yunohost/apps/'
INSTALL_TMP = '/var/cache/yunohost'
APP_TMP_FOLDER = INSTALL_TMP + '/from_file'
APPSLISTS_JSON = '/etc/yunohost/appslists.json'

re_github_repo = re.compile(
    r'^(http[s]?://|git@)github.com[/:]'
    '(?P<owner>[\w\-_]+)/(?P<repo>[\w\-_]+)(.git)?'
    '(/tree/(?P<tree>.+))?'
)

re_app_instance_name = re.compile(
    r'^(?P<appid>[\w-]+?)(__(?P<appinstancenb>[1-9][0-9]*))?$'
)


def app_listlists():
    """
    List fetched lists

    """

    # Migrate appslist system if needed
    # XXX move to a migration when those are implemented
    if _using_legacy_appslist_system():
        _migrate_appslist_system()

    # Get the list
    appslist_list = _read_appslist_list()

    # Convert 'lastUpdate' timestamp to datetime
    for name, infos in appslist_list.items():
        if infos["lastUpdate"] is None:
            infos["lastUpdate"] = 0
        infos["lastUpdate"] = datetime.utcfromtimestamp(infos["lastUpdate"])

    return appslist_list


def app_fetchlist(url=None, name=None):
    """
    Fetch application list(s) from app server. By default, fetch all lists.

    Keyword argument:
        name -- Name of the list
        url -- URL of remote JSON list
    """
    if url and not url.endswith(".json"):
        raise YunohostError("This is not a valid application list url. It should end with .json.")

    # If needed, create folder where actual appslists are stored
    if not os.path.exists(REPO_PATH):
        os.makedirs(REPO_PATH)

    # Migrate appslist system if needed
    # XXX move that to a migration once they are finished
    if _using_legacy_appslist_system():
        _migrate_appslist_system()

    # Read the list of appslist...
    appslists = _read_appslist_list()

    # Determine the list of appslist to be fetched
    appslists_to_be_fetched = []

    # If a url and and a name is given, try to register new list,
    # the fetch only this list
    if url is not None:
        if name:
            operation_logger = OperationLogger('app_fetchlist')
            operation_logger.start()
            _register_new_appslist(url, name)
            # Refresh the appslists dict
            appslists = _read_appslist_list()
            appslists_to_be_fetched = [name]
            operation_logger.success()
        else:
            raise YunohostError('custom_appslist_name_required')

    # If a name is given, look for an appslist with that name and fetch it
    elif name is not None:
        if name not in appslists.keys():
            raise YunohostError('appslist_unknown', appslist=name)
        else:
            appslists_to_be_fetched = [name]

    # Otherwise, fetch all lists
    else:
        appslists_to_be_fetched = appslists.keys()

    import requests  # lazy loading this module for performance reasons
    # Fetch all appslists to be fetched
    for name in appslists_to_be_fetched:

        url = appslists[name]["url"]

        logger.debug("Attempting to fetch list %s at %s" % (name, url))

        # Download file
        try:
            appslist_request = requests.get(url, timeout=30)
        except requests.exceptions.SSLError:
            logger.error(m18n.n('appslist_retrieve_error',
                                appslist=name,
                                error="SSL connection error"))
            continue
        except Exception as e:
            logger.error(m18n.n('appslist_retrieve_error',
                                appslist=name,
                                error=str(e)))
            continue
        if appslist_request.status_code != 200:
            logger.error(m18n.n('appslist_retrieve_error',
                                appslist=name,
                                error="Server returned code %s " %
                                str(appslist_request.status_code)))
            continue

        # Validate app list format
        # TODO / Possible improvement : better validation for app list (check
        # that json fields actually look like an app list and not any json
        # file)
        appslist = appslist_request.text
        try:
            json.loads(appslist)
        except ValueError as e:
            logger.error(m18n.n('appslist_retrieve_bad_format',
                                appslist=name))
            continue

        # Write app list to file
        list_file = '%s/%s.json' % (REPO_PATH, name)
        try:
            with open(list_file, "w") as f:
                f.write(appslist)
        except Exception as e:
            raise YunohostError("Error while writing appslist %s: %s" % (name, str(e)), raw_msg=True)

        now = int(time.time())
        appslists[name]["lastUpdate"] = now

        logger.success(m18n.n('appslist_fetched', appslist=name))

    # Write updated list of appslist
    _write_appslist_list(appslists)


@is_unit_operation()
def app_removelist(operation_logger, name):
    """
    Remove list from the repositories

    Keyword argument:
        name -- Name of the list to remove

    """
    appslists = _read_appslist_list()

    # Make sure we know this appslist
    if name not in appslists.keys():
        raise YunohostError('appslist_unknown', appslist=name)

    operation_logger.start()

    # Remove json
    json_path = '%s/%s.json' % (REPO_PATH, name)
    if os.path.exists(json_path):
        os.remove(json_path)

    # Forget about this appslist
    del appslists[name]
    _write_appslist_list(appslists)

    logger.success(m18n.n('appslist_removed', appslist=name))


def app_list(filter=None, raw=False, installed=False, with_backup=False):
    """
    List apps

    Keyword argument:
        filter -- Name filter of app_id or app_name
        offset -- Starting number for app fetching
        limit -- Maximum number of app fetched
        raw -- Return the full app_dict
        installed -- Return only installed apps
        with_backup -- Return only apps with backup feature (force --installed filter)

    """
    installed = with_backup or installed

    app_dict = {}
    list_dict = {} if raw else []

    appslists = _read_appslist_list()

    for appslist in appslists.keys():

        json_path = "%s/%s.json" % (REPO_PATH, appslist)

        # If we don't have the json yet, try to fetch it
        if not os.path.exists(json_path):
            app_fetchlist(name=appslist)

        # If it now exist
        if os.path.exists(json_path):
            appslist_content = read_json(json_path)
            for app, info in appslist_content.items():
                if app not in app_dict:
                    info['repository'] = appslist
                    app_dict[app] = info
        else:
            logger.warning("Uh there's no data for applist '%s' ... (That should be just a temporary issue?)" % appslist)

    # Get app list from the app settings directory
    for app in os.listdir(APPS_SETTING_PATH):
        if app not in app_dict:
            # Handle multi-instance case like wordpress__2
            if '__' in app:
                original_app = app[:app.index('__')]
                if original_app in app_dict:
                    app_dict[app] = app_dict[original_app]
                    continue
                # FIXME : What if it's not !?!?

            manifest = _get_manifest_of_app(os.path.join(APPS_SETTING_PATH, app))
            app_dict[app] = {"manifest": manifest}

            app_dict[app]['repository'] = None

    # Sort app list
    sorted_app_list = sorted(app_dict.keys())

    for app_id in sorted_app_list:

        app_info_dict = app_dict[app_id]

        # Apply filter if there's one
        if (filter and
           (filter not in app_id) and
           (filter not in app_info_dict['manifest']['name'])):
            continue

        # Ignore non-installed app if user wants only installed apps
        app_installed = _is_installed(app_id)
        if installed and not app_installed:
            continue

        # Ignore apps which don't have backup/restore script if user wants
        # only apps with backup features
        if with_backup and (
            not os.path.isfile(APPS_SETTING_PATH + app_id + '/scripts/backup') or
            not os.path.isfile(APPS_SETTING_PATH + app_id + '/scripts/restore')
        ):
            continue

        if raw:
            app_info_dict['installed'] = app_installed
            if app_installed:
                app_info_dict['status'] = _get_app_status(app_id)

            # dirty: we used to have manifest containing multi_instance value in form of a string
            # but we've switched to bool, this line ensure retrocompatibility
            app_info_dict["manifest"]["multi_instance"] = is_true(app_info_dict["manifest"].get("multi_instance", False))

            list_dict[app_id] = app_info_dict

        else:
            label = None
            if app_installed:
                app_info_dict_raw = app_info(app=app_id, raw=True)
                label = app_info_dict_raw['settings']['label']

            list_dict.append({
                'id': app_id,
                'name': app_info_dict['manifest']['name'],
                'label': label,
                'description': _value_for_locale(app_info_dict['manifest']['description']),
                # FIXME: Temporarly allow undefined license
                'license': app_info_dict['manifest'].get('license', m18n.n('license_undefined')),
                'installed': app_installed
            })

    return {'apps': list_dict} if not raw else list_dict


def app_info(app, show_status=False, raw=False):
    """
    Get app info

    Keyword argument:
        app -- Specific app ID
        show_status -- Show app installation status
        raw -- Return the full app_dict

    """
    if not _is_installed(app):
        raise YunohostError('app_not_installed', app=app, all_apps=_get_all_installed_apps_id())

    app_setting_path = APPS_SETTING_PATH + app

    if raw:
        ret = app_list(filter=app, raw=True)[app]
        ret['settings'] = _get_app_settings(app)

        # Determine upgradability
        # In case there is neither update_time nor install_time, we assume the app can/has to be upgraded
        local_update_time = ret['settings'].get('update_time', ret['settings'].get('install_time', 0))

        if 'lastUpdate' not in ret or 'git' not in ret:
            upgradable = "url_required"
        elif ret['lastUpdate'] > local_update_time:
            upgradable = "yes"
        else:
            upgradable = "no"

        ret['upgradable'] = upgradable
        ret['change_url'] = os.path.exists(os.path.join(app_setting_path, "scripts", "change_url"))

        manifest = _get_manifest_of_app(os.path.join(APPS_SETTING_PATH, app))

        ret['version'] = manifest.get('version', '-')

        return ret

    # Retrieve manifest and status
    manifest = _get_manifest_of_app(app_setting_path)
    status = _get_app_status(app, format_date=True)

    info = {
        'name': manifest['name'],
        'description': _value_for_locale(manifest['description']),
        # FIXME: Temporarly allow undefined license
        'license': manifest.get('license', m18n.n('license_undefined')),
        # FIXME: Temporarly allow undefined version
        'version': manifest.get('version', '-'),
        # TODO: Add more info
    }
    if show_status:
        info['status'] = status
    return info


def app_map(app=None, raw=False, user=None):
    """
    List apps by domain

    Keyword argument:
        user -- Allowed app map for a user
        raw -- Return complete dict
        app -- Specific app to map

    """
    from yunohost.permission import user_permission_list

    apps = []
    result = {}
    permissions = user_permission_list(full=True)["permissions"]

    if app is not None:
        if not _is_installed(app):
            raise YunohostError('app_not_installed', app=app, all_apps=_get_all_installed_apps_id())
        apps = [app, ]
    else:
        apps = os.listdir(APPS_SETTING_PATH)

    for app_id in apps:
        app_settings = _get_app_settings(app_id)
        if not app_settings:
            continue
        if 'domain' not in app_settings:
            continue
        if 'path' not in app_settings:
            # we assume that an app that doesn't have a path doesn't have an HTTP api
            continue
        if 'no_sso' in app_settings:  # I don't think we need to check for the value here
            continue
        if user and user not in permissions[app_id + ".main"]["corresponding_users"]:
            continue

        domain = app_settings['domain']
        path = app_settings['path']

        if raw:
            if domain not in result:
                result[domain] = {}
            result[domain][path] = {
                'label': app_settings['label'],
                'id': app_settings['id']
            }
        else:
            result[domain + path] = app_settings['label']

    return result


@is_unit_operation()
def app_change_url(operation_logger, app, domain, path):
    """
    Modify the URL at which an application is installed.

    Keyword argument:
        app -- Taget app instance name
        domain -- New app domain on which the application will be moved
        path -- New path at which the application will be move

    """
    from yunohost.hook import hook_exec, hook_callback
    from yunohost.domain import _normalize_domain_path, _get_conflicting_apps
    from yunohost.permission import permission_urls

    installed = _is_installed(app)
    if not installed:
        raise YunohostError('app_not_installed', app=app, all_apps=_get_all_installed_apps_id())

    if not os.path.exists(os.path.join(APPS_SETTING_PATH, app, "scripts", "change_url")):
        raise YunohostError("app_change_url_no_script", app_name=app)

    old_domain = app_setting(app, "domain")
    old_path = app_setting(app, "path")

    # Normalize path and domain format
    old_domain, old_path = _normalize_domain_path(old_domain, old_path)
    domain, path = _normalize_domain_path(domain, path)

    if (domain, path) == (old_domain, old_path):
        raise YunohostError("app_change_url_identical_domains", domain=domain, path=path)

    # Check the url is available
    conflicts = _get_conflicting_apps(domain, path, ignore_app=app)
    if conflicts:
        apps = []
        for path, app_id, app_label in conflicts:
            apps.append(" * {domain:s}{path:s} → {app_label:s} ({app_id:s})".format(
                domain=domain,
                path=path,
                app_id=app_id,
                app_label=app_label,
            ))
        raise YunohostError('app_location_unavailable', apps="\n".join(apps))

    manifest = _get_manifest_of_app(os.path.join(APPS_SETTING_PATH, app))

    # Retrieve arguments list for change_url script
    # TODO: Allow to specify arguments
    args_odict = _parse_args_from_manifest(manifest, 'change_url')
    args_list = [ value[0] for value in args_odict.values() ]
    args_list.append(app)

    # Prepare env. var. to pass to script
    env_dict = _make_environment_dict(args_odict)
    app_id, app_instance_nb = _parse_app_instance_name(app)
    env_dict["YNH_APP_ID"] = app_id
    env_dict["YNH_APP_INSTANCE_NAME"] = app
    env_dict["YNH_APP_INSTANCE_NUMBER"] = str(app_instance_nb)

    env_dict["YNH_APP_OLD_DOMAIN"] = old_domain
    env_dict["YNH_APP_OLD_PATH"] = old_path
    env_dict["YNH_APP_NEW_DOMAIN"] = domain
    env_dict["YNH_APP_NEW_PATH"] = path

    if domain != old_domain:
        operation_logger.related_to.append(('domain', old_domain))
    operation_logger.extra.update({'env': env_dict})
    operation_logger.start()

    if os.path.exists(os.path.join(APP_TMP_FOLDER, "scripts")):
        shutil.rmtree(os.path.join(APP_TMP_FOLDER, "scripts"))

    shutil.copytree(os.path.join(APPS_SETTING_PATH, app, "scripts"),
                    os.path.join(APP_TMP_FOLDER, "scripts"))

    if os.path.exists(os.path.join(APP_TMP_FOLDER, "conf")):
        shutil.rmtree(os.path.join(APP_TMP_FOLDER, "conf"))

    shutil.copytree(os.path.join(APPS_SETTING_PATH, app, "conf"),
                    os.path.join(APP_TMP_FOLDER, "conf"))

    # Execute App change_url script
    os.system('chown -R admin: %s' % INSTALL_TMP)
    os.system('chmod +x %s' % os.path.join(os.path.join(APP_TMP_FOLDER, "scripts")))
    os.system('chmod +x %s' % os.path.join(os.path.join(APP_TMP_FOLDER, "scripts", "change_url")))

    if hook_exec(os.path.join(APP_TMP_FOLDER, 'scripts/change_url'),
                 args=args_list, env=env_dict)[0] != 0:
        msg = "Failed to change '%s' url." % app
        logger.error(msg)
        operation_logger.error(msg)

        # restore values modified by app_checkurl
        # see begining of the function
        app_setting(app, "domain", value=old_domain)
        app_setting(app, "path", value=old_path)
        return

    # this should idealy be done in the change_url script but let's avoid common mistakes
    app_setting(app, 'domain', value=domain)
    app_setting(app, 'path', value=path)

    permission_urls(app+".main", add=[domain+path], remove=[old_domain+old_path], sync_perm=True)

    # avoid common mistakes
    if _run_service_command("reload", "nginx") is False:
        # grab nginx errors
        # the "exit 0" is here to avoid check_output to fail because 'nginx -t'
        # will return != 0 since we are in a failed state
        nginx_errors = subprocess.check_output("nginx -t; exit 0",
                                               stderr=subprocess.STDOUT,
                                               shell=True).rstrip()

        raise YunohostError("app_change_url_failed_nginx_reload", nginx_errors=nginx_errors)

    logger.success(m18n.n("app_change_url_success",
                          app=app, domain=domain, path=path))

    hook_callback('post_app_change_url', args=args_list, env=env_dict)


def app_upgrade(app=[], url=None, file=None):
    """
    Upgrade app

    Keyword argument:
        file -- Folder or tarball for upgrade
        app -- App(s) to upgrade (default all)
        url -- Git url to fetch for upgrade

    """
    from yunohost.hook import hook_add, hook_remove, hook_exec, hook_callback
    from yunohost.permission import permission_sync_to_user

    try:
        app_list()
    except YunohostError:
        raise YunohostError('apps_already_up_to_date')

    not_upgraded_apps = []

    apps = app
    # If no app is specified, upgrade all apps
    if not apps:
        # FIXME : not sure what's supposed to happen if there is a url and a file but no apps...
        if not url and not file:
            apps = [app["id"] for app in app_list(installed=True)["apps"]]
    elif not isinstance(app, list):
        apps = [app]

    # Remove possible duplicates
    apps = [app for i,app in enumerate(apps) if apps not in apps[:i]]

    # Abort if any of those app is in fact not installed..
    for app in [app for app in apps if not _is_installed(app)]:
        raise YunohostError('app_not_installed', app=app, all_apps=_get_all_installed_apps_id())

    if len(apps) == 0:
        raise YunohostError('apps_already_up_to_date')
    if len(apps) > 1:
        logger.info(m18n.n("app_upgrade_several_apps", apps=", ".join(apps)))

    for number, app_instance_name in enumerate(apps):
        logger.info(m18n.n('app_upgrade_app_name', app=app_instance_name))

        app_dict = app_info(app_instance_name, raw=True)

        if file and isinstance(file, dict):
            # We use this dirty hack to test chained upgrades in unit/functional tests
            manifest, extracted_app_folder = _extract_app_from_file(file[app_instance_name])
        elif file:
            manifest, extracted_app_folder = _extract_app_from_file(file)
        elif url:
            manifest, extracted_app_folder = _fetch_app_from_git(url)
        elif app_dict["upgradable"] == "url_required":
            logger.warning(m18n.n('custom_app_url_required', app=app_instance_name))
            continue
        elif app_dict["upgradable"] == "yes":
            manifest, extracted_app_folder = _fetch_app_from_git(app_instance_name)
        else:
            logger.success(m18n.n('app_already_up_to_date', app=app_instance_name))
            continue

        # Check requirements
        _check_manifest_requirements(manifest, app_instance_name=app_instance_name)
        _assert_system_is_sane_for_app(manifest, "pre")

        app_setting_path = APPS_SETTING_PATH + '/' + app_instance_name

        # Retrieve current app status
        status = _get_app_status(app_instance_name)
        status['remote'] = manifest.get('remote', None)

        # Retrieve arguments list for upgrade script
        # TODO: Allow to specify arguments
        args_odict = _parse_args_from_manifest(manifest, 'upgrade')
        args_list = [ value[0] for value in args_odict.values() ]
        args_list.append(app_instance_name)

        # Prepare env. var. to pass to script
        env_dict = _make_environment_dict(args_odict)
        app_id, app_instance_nb = _parse_app_instance_name(app_instance_name)
        env_dict["YNH_APP_ID"] = app_id
        env_dict["YNH_APP_INSTANCE_NAME"] = app_instance_name
        env_dict["YNH_APP_INSTANCE_NUMBER"] = str(app_instance_nb)

        # Start register change on system
        related_to = [('app', app_instance_name)]
        operation_logger = OperationLogger('app_upgrade', related_to, env=env_dict)
        operation_logger.start()

        # Apply dirty patch to make php5 apps compatible with php7
        _patch_php5(extracted_app_folder)

        # Execute App upgrade script
        os.system('chown -hR admin: %s' % INSTALL_TMP)

        try:
            upgrade_retcode = hook_exec(extracted_app_folder + '/scripts/upgrade',
                                        args=args_list, env=env_dict)[0]
        except (KeyboardInterrupt, EOFError):
            upgrade_retcode = -1
        except Exception:
            import traceback
            logger.exception(m18n.n('unexpected_error', error=u"\n" + traceback.format_exc()))
        finally:

            # Did the script succeed ?
            if upgrade_retcode == -1:
                error_msg = m18n.n('operation_interrupted')
                operation_logger.error(error_msg)
            elif upgrade_retcode != 0:
                error_msg = m18n.n('app_upgrade_failed', app=app_instance_name)
                operation_logger.error(error_msg)

            # Did it broke the system ?
            try:
                broke_the_system = False
                _assert_system_is_sane_for_app(manifest, "post")
            except Exception as e:
                broke_the_system = True
                error_msg = operation_logger.error(str(e))

            # If upgrade failed or broke the system,
            # raise an error and interrupt all other pending upgrades
            if upgrade_retcode != 0 or broke_the_system:

                # display this if there are remaining apps
                if apps[number + 1:]:
                    logger.error(m18n.n('app_upgrade_stopped'))
                    not_upgraded_apps = apps[number:]
                    # we don't want to continue upgrading apps here in case that breaks
                    # everything
                    raise YunohostError('app_not_upgraded',
                                        failed_app=app_instance_name,
                                        apps=', '.join(not_upgraded_apps))
                else:
                    raise YunohostError(error_msg, raw_msg=True)

            # Otherwise we're good and keep going !
            else:
                now = int(time.time())
                # TODO: Move install_time away from app_setting
                app_setting(app_instance_name, 'update_time', now)
                status['upgraded_at'] = now

                # Clean hooks and add new ones
                hook_remove(app_instance_name)
                if 'hooks' in os.listdir(extracted_app_folder):
                    for hook in os.listdir(extracted_app_folder + '/hooks'):
                        hook_add(app_instance_name, extracted_app_folder + '/hooks/' + hook)

                # Store app status
                with open(app_setting_path + '/status.json', 'w+') as f:
                    json.dump(status, f)

                # Replace scripts and manifest and conf (if exists)
                os.system('rm -rf "%s/scripts" "%s/manifest.toml %s/manifest.json %s/conf"' % (app_setting_path, app_setting_path, app_setting_path, app_setting_path))

                if os.path.exists(os.path.join(extracted_app_folder, "manifest.json")):
                    os.system('mv "%s/manifest.json" "%s/scripts" %s' % (extracted_app_folder, extracted_app_folder, app_setting_path))
                if os.path.exists(os.path.join(extracted_app_folder, "manifest.toml")):
                    os.system('mv "%s/manifest.toml" "%s/scripts" %s' % (extracted_app_folder, extracted_app_folder, app_setting_path))

                for file_to_copy in ["actions.json", "actions.toml", "config_panel.json", "config_panel.toml", "conf"]:
                    if os.path.exists(os.path.join(extracted_app_folder, file_to_copy)):
                        os.system('cp -R %s/%s %s' % (extracted_app_folder, file_to_copy, app_setting_path))

                # So much win
                logger.success(m18n.n('app_upgraded', app=app_instance_name))

                hook_callback('post_app_upgrade', args=args_list, env=env_dict)
                operation_logger.success()

    permission_sync_to_user()

    logger.success(m18n.n('upgrade_complete'))


@is_unit_operation()
def app_install(operation_logger, app, label=None, args=None, no_remove_on_failure=False, force=False):
    """
    Install apps

    Keyword argument:
        app -- Name, local path or git URL of the app to install
        label -- Custom name for the app
        args -- Serialize arguments for app installation
        no_remove_on_failure -- Debug option to avoid removing the app on a failed installation
        force -- Do not ask for confirmation when installing experimental / low-quality apps
    """

    from yunohost.hook import hook_add, hook_remove, hook_exec, hook_callback
    from yunohost.log import OperationLogger
    from yunohost.permission import user_permission_list, permission_create, permission_urls, permission_delete, permission_sync_to_user

    # Fetch or extract sources
    if not os.path.exists(INSTALL_TMP):
        os.makedirs(INSTALL_TMP)

    status = {
        'installed_at': int(time.time()),
        'upgraded_at': None,
        'remote': {
            'type': None,
        },
    }

    def confirm_install(confirm):
        # Ignore if there's nothing for confirm (good quality app), if --force is used
        # or if request on the API (confirm already implemented on the API side)
        if confirm is None or force or msettings.get('interface') == 'api':
            return

        if confirm in ["danger", "thirdparty"]:
            answer = msignals.prompt(m18n.n('confirm_app_install_' + confirm,
                                       answers='Yes, I understand'),
                                    color="red")
            if answer != "Yes, I understand":
                raise YunohostError("aborting")

        else:
            answer = msignals.prompt(m18n.n('confirm_app_install_' + confirm,
                                       answers='Y/N'),
                                    color="yellow")
            if answer.upper() != "Y":
                raise YunohostError("aborting")



    raw_app_list = app_list(raw=True)

    if app in raw_app_list or ('@' in app) or ('http://' in app) or ('https://' in app):

        # If we got an app name directly (e.g. just "wordpress"), we gonna test this name
        if app in raw_app_list:
            app_name_to_test = app
        # If we got an url like "https://github.com/foo/bar_ynh, we want to
        # extract "bar" and test if we know this app
        elif ('http://' in app) or ('https://' in app):
            app_name_to_test = app.strip("/").split("/")[-1].replace("_ynh","")

        if app_name_to_test in raw_app_list:

            state = raw_app_list[app_name_to_test].get("state", "notworking")
            level = raw_app_list[app_name_to_test].get("level", None)
            confirm = "danger"
            if state in ["working", "validated"]:
                if isinstance(level, int) and level >= 5:
                    confirm = None
                elif isinstance(level, int) and level > 0:
                    confirm = "warning"
        else:
            confirm = "thirdparty"

        confirm_install(confirm)

        manifest, extracted_app_folder = _fetch_app_from_git(app)
    elif os.path.exists(app):
        confirm_install("thirdparty")
        manifest, extracted_app_folder = _extract_app_from_file(app)
    else:
        raise YunohostError('app_unknown')
    status['remote'] = manifest.get('remote', {})

    # Check ID
    if 'id' not in manifest or '__' in manifest['id']:
        raise YunohostError('app_id_invalid')

    app_id = manifest['id']

    # Check requirements
    _check_manifest_requirements(manifest, app_id)
    _assert_system_is_sane_for_app(manifest, "pre")

    # Check if app can be forked
    instance_number = _installed_instance_number(app_id, last=True) + 1
    if instance_number > 1:
        if 'multi_instance' not in manifest or not is_true(manifest['multi_instance']):
            raise YunohostError('app_already_installed', app=app_id)

        # Change app_id to the forked app id
        app_instance_name = app_id + '__' + str(instance_number)
    else:
        app_instance_name = app_id

    # Retrieve arguments list for install script
    args_dict = {} if not args else \
        dict(urlparse.parse_qsl(args, keep_blank_values=True))
    args_odict = _parse_args_from_manifest(manifest, 'install', args=args_dict)
    args_list = [ value[0] for value in args_odict.values() ]
    args_list.append(app_instance_name)

    # Validate domain / path availability for webapps
    _validate_and_normalize_webpath(manifest, args_odict, extracted_app_folder)

    # Prepare env. var. to pass to script
    env_dict = _make_environment_dict(args_odict)
    env_dict["YNH_APP_ID"] = app_id
    env_dict["YNH_APP_INSTANCE_NAME"] = app_instance_name
    env_dict["YNH_APP_INSTANCE_NUMBER"] = str(instance_number)

    # Start register change on system
    operation_logger.extra.update({'env': env_dict})

    # Tell the operation_logger to redact all password-type args
    # Also redact the % escaped version of the password that might appear in
    # the 'args' section of metadata (relevant for password with non-alphanumeric char)
    data_to_redact = [ value[0] for value in args_odict.values() if value[1] == "password" ]
    data_to_redact += [ urllib.quote(data) for data in data_to_redact if urllib.quote(data) != data ]
    operation_logger.data_to_redact.extend(data_to_redact)

    operation_logger.related_to = [s for s in operation_logger.related_to if s[0] != "app"]
    operation_logger.related_to.append(("app", app_id))
    operation_logger.start()

    logger.info(m18n.n("app_start_install", app=app_id))

    # Create app directory
    app_setting_path = os.path.join(APPS_SETTING_PATH, app_instance_name)
    if os.path.exists(app_setting_path):
        shutil.rmtree(app_setting_path)
    os.makedirs(app_setting_path)

    # Set initial app settings
    app_settings = {
        'id': app_instance_name,
        'label': label if label else manifest['name'],
    }
    # TODO: Move install_time away from app settings
    app_settings['install_time'] = status['installed_at']
    _set_app_settings(app_instance_name, app_settings)

    # Apply dirty patch to make php5 apps compatible with php7
    _patch_php5(extracted_app_folder)

    os.system('chown -R admin: ' + extracted_app_folder)

    # Execute App install script
    os.system('chown -hR admin: %s' % INSTALL_TMP)
    # Move scripts and manifest to the right place
    if os.path.exists(os.path.join(extracted_app_folder, "manifest.json")):
        os.system('cp %s/manifest.json %s' % (extracted_app_folder, app_setting_path))
    if os.path.exists(os.path.join(extracted_app_folder, "manifest.toml")):
        os.system('cp %s/manifest.toml %s' % (extracted_app_folder, app_setting_path))
    os.system('cp -R %s/scripts %s' % (extracted_app_folder, app_setting_path))

    for file_to_copy in ["actions.json", "actions.toml", "config_panel.json", "config_panel.toml", "conf"]:
        if os.path.exists(os.path.join(extracted_app_folder, file_to_copy)):
            os.system('cp -R %s/%s %s' % (extracted_app_folder, file_to_copy, app_setting_path))

    # Create permission before the install (useful if the install script redefine the permission)
    # Note that sync_perm is disabled to avoid triggering a whole bunch of code and messages
    # can't be sure that we don't have one case when it's needed
    permission_create(app_instance_name+".main", sync_perm=False)

    # Execute the app install script
    install_failed = True
    try:
        install_retcode = hook_exec(
            os.path.join(extracted_app_folder, 'scripts/install'),
            args=args_list, env=env_dict
        )[0]
        # "Common" app install failure : the script failed and returned exit code != 0
        install_failed = True if install_retcode != 0 else False
        if install_failed:
            error = m18n.n('app_install_script_failed')
            logger.exception(error)
            operation_logger.error(error)
    # Script got manually interrupted ... N.B. : KeyboardInterrupt does not inherit from Exception
    except (KeyboardInterrupt, EOFError):
        error = m18n.n('operation_interrupted')
        logger.exception(error)
        operation_logger.error(error)
    # Something wrong happened in Yunohost's code (most probably hook_exec)
    except Exception as e :
        import traceback
        error = m18n.n('unexpected_error', error=u"\n" + traceback.format_exc())
        logger.exception(error)
        operation_logger.error(error)
    finally:
        # Whatever happened (install success or failure) we check if it broke the system
        # and warn the user about it
        try:
            broke_the_system = False
            _assert_system_is_sane_for_app(manifest, "post")
        except Exception as e:
            broke_the_system = True
            logger.exception(str(e))
            operation_logger.error(str(e))

        # If the install failed or broke the system, we remove it
        if install_failed or broke_the_system:

            # This option is meant for packagers to debug their apps more easily
            if no_remove_on_failure:
                raise YunohostError("The installation of %s failed, but was not cleaned up as requested by --no-remove-on-failure." % app_id, raw_msg=True)

            # Setup environment for remove script
            env_dict_remove = {}
            env_dict_remove["YNH_APP_ID"] = app_id
            env_dict_remove["YNH_APP_INSTANCE_NAME"] = app_instance_name
            env_dict_remove["YNH_APP_INSTANCE_NUMBER"] = str(instance_number)

            # Execute remove script
            operation_logger_remove = OperationLogger('remove_on_failed_install',
                                                      [('app', app_instance_name)],
                                                      env=env_dict_remove)
            operation_logger_remove.start()

            # Try to remove the app
            try:
                remove_retcode = hook_exec(
                    os.path.join(extracted_app_folder, 'scripts/remove'),
                    args=[app_instance_name], env=env_dict_remove
                )[0]
<<<<<<< HEAD
            # Here again, calling hook_exec could fail miserably, or get
            # manually interrupted (by mistake or because script was stuck)
            # In that case we still want to proceed with the rest of the
            # removal (permissions, /etc/yunohost/apps/{app} ...)
            except (KeyboardInterrupt, EOFError, Exception):
                remove_retcode = -1
                import traceback
                logger.exception(m18n.n('unexpected_error', error=u"\n" + traceback.format_exc()))

            # Remove all permission in LDAP
            result = ldap.search(base='ou=permission,dc=yunohost,dc=org',
                                filter='(&(objectclass=permissionYnh)(cn=*.%s))' % app_instance_name, attrs=['cn'])
            permission_list = [p['cn'][0] for p in result]
            for l in permission_list:
                permission_remove(app_instance_name, l.split('.')[0], force=True)

            if remove_retcode != 0:
                msg = m18n.n('app_not_properly_removed',
                             app=app_instance_name)
                logger.warning(msg)
                operation_logger_remove.error(msg)
            else:
                try:
                    _assert_system_is_sane_for_app(manifest, "post")
                except Exception as e:
                    operation_logger_remove.error(e)
=======
                # Remove all permission in LDAP
                for permission_name in user_permission_list()["permissions"].keys():
                    if permission_name.startswith(app_instance_name+"."):
                        permission_delete(permission_name, force=True)

                if remove_retcode != 0:
                    msg = m18n.n('app_not_properly_removed',
                                 app=app_instance_name)
                    logger.warning(msg)
                    operation_logger_remove.error(msg)
>>>>>>> df418b1f
                else:
                    operation_logger_remove.success()

            # Clean tmp folders
            shutil.rmtree(app_setting_path)
            shutil.rmtree(extracted_app_folder)

            app_ssowatconf()

            raise YunohostError("app_install_failed", app=app_id)

    # Clean hooks and add new ones
    hook_remove(app_instance_name)
    if 'hooks' in os.listdir(extracted_app_folder):
        for file in os.listdir(extracted_app_folder + '/hooks'):
            hook_add(app_instance_name, extracted_app_folder + '/hooks/' + file)

    # Store app status
    with open(app_setting_path + '/status.json', 'w+') as f:
        json.dump(status, f)

    # Clean and set permissions
    shutil.rmtree(extracted_app_folder)
    os.system('chmod -R 400 %s' % app_setting_path)
    os.system('chown -R root: %s' % app_setting_path)
    os.system('chown -R admin: %s/scripts' % app_setting_path)

    # Add path in permission if it's defined in the app install script
    app_settings = _get_app_settings(app_instance_name)
    domain = app_settings.get('domain', None)
    path = app_settings.get('path', None)
    if domain and path:
        permission_urls(app_instance_name+".main", add=[domain+path], sync_perm=False)
    permission_sync_to_user()

    logger.success(m18n.n('installation_complete'))

    hook_callback('post_app_install', args=args_list, env=env_dict)


@is_unit_operation()
def app_remove(operation_logger, app):
    """
    Remove app

    Keyword argument:
        app -- App(s) to delete

    """
    from yunohost.hook import hook_exec, hook_remove, hook_callback
    from yunohost.permission import user_permission_list, permission_delete, permission_sync_to_user
    if not _is_installed(app):
        raise YunohostError('app_not_installed', app=app, all_apps=_get_all_installed_apps_id())

    operation_logger.start()

    logger.info(m18n.n("app_start_remove", app=app))

    app_setting_path = APPS_SETTING_PATH + app

    # TODO: display fail messages from script
    try:
        shutil.rmtree('/tmp/yunohost_remove')
    except:
        pass

    # Apply dirty patch to make php5 apps compatible with php7 (e.g. the remove
    # script might date back from jessie install)
    _patch_php5(app_setting_path)

    manifest = _get_manifest_of_app(app_setting_path)

    os.system('cp -a %s /tmp/yunohost_remove && chown -hR admin: /tmp/yunohost_remove' % app_setting_path)
    os.system('chown -R admin: /tmp/yunohost_remove')
    os.system('chmod -R u+rX /tmp/yunohost_remove')

    args_list = [app]

    env_dict = {}
    app_id, app_instance_nb = _parse_app_instance_name(app)
    env_dict["YNH_APP_ID"] = app_id
    env_dict["YNH_APP_INSTANCE_NAME"] = app
    env_dict["YNH_APP_INSTANCE_NUMBER"] = str(app_instance_nb)
    operation_logger.extra.update({'env': env_dict})
    operation_logger.flush()

    try:
        ret = hook_exec('/tmp/yunohost_remove/scripts/remove',
                        args=args_list,
                        env=env_dict)[0]
    # Here again, calling hook_exec could fail miserably, or get
    # manually interrupted (by mistake or because script was stuck)
    # In that case we still want to proceed with the rest of the
    # removal (permissions, /etc/yunohost/apps/{app} ...)
    except (KeyboardInterrupt, EOFError, Exception):
        ret = -1
        import traceback
        logger.exception(m18n.n('unexpected_error', error=u"\n" + traceback.format_exc()))

    if ret == 0:
        logger.success(m18n.n('app_removed', app=app))
        hook_callback('post_app_remove', args=args_list, env=env_dict)
    else:
        logger.warning(m18n.n('app_not_properly_removed', app=app))

    if os.path.exists(app_setting_path):
        shutil.rmtree(app_setting_path)
    shutil.rmtree('/tmp/yunohost_remove')
    hook_remove(app)

    # Remove all permission in LDAP
    for permission_name in user_permission_list()["permissions"].keys():
        if permission_name.startswith(app+"."):
            permission_delete(permission_name, force=True, sync_perm=False)

    permission_sync_to_user()
    _assert_system_is_sane_for_app(manifest, "post")


def app_addaccess(apps, users=[]):
    """
    Grant access right to users (everyone by default)

    Keyword argument:
        users
        apps

    """
    from yunohost.permission import user_permission_update

    output = {}
    for app in apps:
        permission = user_permission_update(app+".main", add=users, remove="all_users")
        output[app] = permission["corresponding_users"]

    return {'allowed_users': output}


def app_removeaccess(apps, users=[]):
    """
    Revoke access right to users (everyone by default)

    Keyword argument:
        users
        apps

    """
    from yunohost.permission import user_permission_update

    output = {}
    for app in apps:
        permission = user_permission_update(app+".main", remove=users)
        output[app] = permission["corresponding_users"]

    return {'allowed_users': output}


def app_clearaccess(apps):
    """
    Reset access rights for the app

    Keyword argument:
        apps

    """
    from yunohost.permission import user_permission_reset

    output = {}
    for app in apps:
        permission = user_permission_reset(app+".main")
        output[app] = permission["corresponding_users"]

    return {'allowed_users': output}


def app_debug(app):
    """
    Display debug informations for an app

    Keyword argument:
        app
    """
    manifest = _get_manifest_of_app(os.path.join(APPS_SETTING_PATH, app))

    return {
        'name': manifest['id'],
        'label': manifest['name'],
        'services': [{
            "name": x,
            "logs": [{
                "file_name": y,
                "file_content": "\n".join(z),
            } for (y, z) in sorted(service_log(x).items(), key=lambda x: x[0])],
        } for x in sorted(manifest.get("services", []))]
    }


@is_unit_operation()
def app_makedefault(operation_logger, app, domain=None):
    """
    Redirect domain root to an app

    Keyword argument:
        app
        domain

    """
    from yunohost.domain import domain_list

    app_settings = _get_app_settings(app)
    app_domain = app_settings['domain']
    app_path = app_settings['path']

    if domain is None:
        domain = app_domain
        operation_logger.related_to.append(('domain', domain))
    elif domain not in domain_list()['domains']:
        raise YunohostError('domain_unknown')

    operation_logger.start()
    if '/' in app_map(raw=True)[domain]:
        raise YunohostError('app_make_default_location_already_used', app=app, domain=app_domain,
                            other_app=app_map(raw=True)[domain]["/"]["id"])

    try:
        with open('/etc/ssowat/conf.json.persistent') as json_conf:
            ssowat_conf = json.loads(str(json_conf.read()))
    except ValueError as e:
        raise YunohostError('ssowat_persistent_conf_read_error', error=e)
    except IOError:
        ssowat_conf = {}

    if 'redirected_urls' not in ssowat_conf:
        ssowat_conf['redirected_urls'] = {}

    ssowat_conf['redirected_urls'][domain + '/'] = app_domain + app_path

    try:
        with open('/etc/ssowat/conf.json.persistent', 'w+') as f:
            json.dump(ssowat_conf, f, sort_keys=True, indent=4)
    except IOError as e:
        raise YunohostError('ssowat_persistent_conf_write_error', error=e)

    os.system('chmod 644 /etc/ssowat/conf.json.persistent')

    logger.success(m18n.n('ssowat_conf_updated'))


def app_setting(app, key, value=None, delete=False):
    """
    Set or get an app setting value

    Keyword argument:
        value -- Value to set
        app -- App ID
        key -- Key to get/set
        delete -- Delete the key

    """
    app_settings = _get_app_settings(app) or {}

    if value is None and not delete:
        try:
            return app_settings[key]
        except Exception as e:
            logger.debug("cannot get app setting '%s' for '%s' (%s)", key, app, e)
            return None
    else:
        if delete and key in app_settings:
            del app_settings[key]
        else:
            # FIXME: Allow multiple values for some keys?
            if key in ['redirected_urls', 'redirected_regex']:
                value = yaml.load(value)
            app_settings[key] = value
        _set_app_settings(app, app_settings)


def app_checkport(port):
    """
    Check availability of a local port

    Keyword argument:
        port -- Port to check

    """

    # This import cannot be moved on top of file because it create a recursive
    # import...
    from yunohost.tools import tools_port_available
    if tools_port_available(port):
        logger.success(m18n.n('port_available', port=int(port)))
    else:
        raise YunohostError('port_unavailable', port=int(port))


def app_register_url(app, domain, path):
    """
    Book/register a web path for a given app

    Keyword argument:
        app -- App which will use the web path
        domain -- The domain on which the app should be registered (e.g. your.domain.tld)
        path -- The path to be registered (e.g. /coffee)
    """

    # This line can't be moved on top of file, otherwise it creates an infinite
    # loop of import with tools.py...
    from .domain import _get_conflicting_apps, _normalize_domain_path

    domain, path = _normalize_domain_path(domain, path)

    # We cannot change the url of an app already installed simply by changing
    # the settings...

    installed = app in app_list(installed=True, raw=True).keys()
    if installed:
        settings = _get_app_settings(app)
        if "path" in settings.keys() and "domain" in settings.keys():
            raise YunohostError('app_already_installed_cant_change_url')

    # Check the url is available
    conflicts = _get_conflicting_apps(domain, path)
    if conflicts:
        apps = []
        for path, app_id, app_label in conflicts:
            apps.append(" * {domain:s}{path:s} → {app_label:s} ({app_id:s})".format(
                domain=domain,
                path=path,
                app_id=app_id,
                app_label=app_label,
            ))

        raise YunohostError('app_location_unavailable', apps="\n".join(apps))

    app_setting(app, 'domain', value=domain)
    app_setting(app, 'path', value=path)


def app_checkurl(url, app=None):
    """
    Check availability of a web path

    Keyword argument:
        url -- Url to check
        app -- Write domain & path to app settings for further checks

    """

    logger.error("Packagers /!\\ : 'app checkurl' is deprecated ! Please use the helper 'ynh_webpath_register' instead !")

    from yunohost.domain import domain_list, _normalize_domain_path

    if "https://" == url[:8]:
        url = url[8:]
    elif "http://" == url[:7]:
        url = url[7:]

    if url[-1:] != '/':
        url = url + '/'

    domain = url[:url.index('/')]
    path = url[url.index('/'):]
    installed = False

    domain, path = _normalize_domain_path(domain, path)

    apps_map = app_map(raw=True)

    if domain not in domain_list()['domains']:
        raise YunohostError('domain_unknown')

    if domain in apps_map:
        # Loop through apps
        for p, a in apps_map[domain].items():
            # Skip requested app checking
            if app is not None and a['id'] == app:
                installed = True
                continue
            if path == p:
                raise YunohostError('app_location_already_used', app=a["id"], path=path)
            # can't install "/a/b/" if "/a/" exists
            elif path.startswith(p) or p.startswith(path):
                raise YunohostError('app_location_install_failed', other_path=p, other_app=a['id'])

    if app is not None and not installed:
        app_setting(app, 'domain', value=domain)
        app_setting(app, 'path', value=path)


def app_initdb(user, password=None, db=None, sql=None):
    """
    Create database and initialize it with optionnal attached script

    Keyword argument:
        db -- DB name (user unless set)
        user -- Name of the DB user
        password -- Password of the DB (generated unless set)
        sql -- Initial SQL file

    """

    logger.error("Packagers /!\\ : 'app initdb' is deprecated ! Please use the helper 'ynh_mysql_setup_db' instead !")

    if db is None:
        db = user

    return_pwd = False
    if password is None:
        password = random_password(12)
        return_pwd = True

    mysql_root_pwd = open('/etc/yunohost/mysql').read().rstrip()
    mysql_command = 'mysql -u root -p%s -e "CREATE DATABASE %s ; GRANT ALL PRIVILEGES ON %s.* TO \'%s\'@localhost IDENTIFIED BY \'%s\';"' % (mysql_root_pwd, db, db, user, password)
    if os.system(mysql_command) != 0:
        raise YunohostError('mysql_db_creation_failed')
    if sql is not None:
        if os.system('mysql -u %s -p%s %s < %s' % (user, password, db, sql)) != 0:
            raise YunohostError('mysql_db_init_failed')

    if return_pwd:
        return password

    logger.success(m18n.n('mysql_db_initialized'))


def app_ssowatconf():
    """
    Regenerate SSOwat configuration file


    """
    from yunohost.domain import domain_list, _get_maindomain
    from yunohost.user import user_list
    from yunohost.permission import user_permission_list

    main_domain = _get_maindomain()
    domains = domain_list()['domains']

    skipped_urls = []
    skipped_regex = []
    unprotected_urls = []
    unprotected_regex = []
    protected_urls = []
    protected_regex = []
    redirected_regex = {main_domain + '/yunohost[\/]?$': 'https://' + main_domain + '/yunohost/sso/'}
    redirected_urls = {}

    try:
        apps_list = app_list(installed=True)['apps']
    except Exception as e:
        logger.debug("cannot get installed app list because %s", e)
        apps_list = []

    def _get_setting(settings, name):
        s = settings.get(name, None)
        return s.split(',') if s else []

    for app in apps_list:
        with open(APPS_SETTING_PATH + app['id'] + '/settings.yml') as f:
            app_settings = yaml.load(f)

            if 'no_sso' in app_settings:
                continue

            for item in _get_setting(app_settings, 'skipped_uris'):
                if item[-1:] == '/':
                    item = item[:-1]
                skipped_urls.append(app_settings['domain'] + app_settings['path'].rstrip('/') + item)
            for item in _get_setting(app_settings, 'skipped_regex'):
                skipped_regex.append(item)
            for item in _get_setting(app_settings, 'unprotected_uris'):
                if item[-1:] == '/':
                    item = item[:-1]
                unprotected_urls.append(app_settings['domain'] + app_settings['path'].rstrip('/') + item)
            for item in _get_setting(app_settings, 'unprotected_regex'):
                unprotected_regex.append(item)
            for item in _get_setting(app_settings, 'protected_uris'):
                if item[-1:] == '/':
                    item = item[:-1]
                protected_urls.append(app_settings['domain'] + app_settings['path'].rstrip('/') + item)
            for item in _get_setting(app_settings, 'protected_regex'):
                protected_regex.append(item)
            if 'redirected_urls' in app_settings:
                redirected_urls.update(app_settings['redirected_urls'])
            if 'redirected_regex' in app_settings:
                redirected_regex.update(app_settings['redirected_regex'])

    for domain in domains:
        skipped_urls.extend([domain + '/yunohost/admin', domain + '/yunohost/api'])

    # Authorize ACME challenge url
    skipped_regex.append("^[^/]*/%.well%-known/acme%-challenge/.*$")
    skipped_regex.append("^[^/]*/%.well%-known/autoconfig/mail/config%-v1%.1%.xml.*$")

    permissions_per_url = {}
    for permission_name, permission_infos in user_permission_list(full=True)['permissions'].items():
        for url in permission_infos["urls"]:
            permissions_per_url[url] = permission_infos['corresponding_users']

    conf_dict = {
        'portal_domain': main_domain,
        'portal_path': '/yunohost/sso/',
        'additional_headers': {
            'Auth-User': 'uid',
            'Remote-User': 'uid',
            'Name': 'cn',
            'Email': 'mail'
        },
        'domains': domains,
        'skipped_urls': skipped_urls,
        'unprotected_urls': unprotected_urls,
        'protected_urls': protected_urls,
        'skipped_regex': skipped_regex,
        'unprotected_regex': unprotected_regex,
        'protected_regex': protected_regex,
        'redirected_urls': redirected_urls,
        'redirected_regex': redirected_regex,
        'users': {username: app_map(user=username)
                  for username in user_list()['users'].keys()},
        'permissions': permissions_per_url,
    }

    with open('/etc/ssowat/conf.json', 'w+') as f:
        json.dump(conf_dict, f, sort_keys=True, indent=4)

    logger.debug(m18n.n('ssowat_conf_generated'))


def app_change_label(app, new_label):
    installed = _is_installed(app)
    if not installed:
        raise YunohostError('app_not_installed', app=app, all_apps=_get_all_installed_apps_id())

    app_setting(app, "label", value=new_label)

    app_ssowatconf()


# actions todo list:
# * docstring

def app_action_list(app):
    logger.warning(m18n.n('experimental_feature'))

    # this will take care of checking if the app is installed
    app_info_dict = app_info(app)

    return {
        "app": app,
        "app_name": app_info_dict["name"],
        "actions": _get_app_actions(app)
    }


@is_unit_operation()
def app_action_run(operation_logger, app, action, args=None):
    logger.warning(m18n.n('experimental_feature'))

    from yunohost.hook import hook_exec
    import tempfile

    # will raise if action doesn't exist
    actions = app_action_list(app)["actions"]
    actions = {x["id"]: x for x in actions}

    if action not in actions:
        raise YunohostError("action '%s' not available for app '%s', available actions are: %s" % (action, app, ", ".join(actions.keys())), raw_msg=True)

    operation_logger.start()

    action_declaration = actions[action]

    # Retrieve arguments list for install script
    args_dict = dict(urlparse.parse_qsl(args, keep_blank_values=True)) if args else {}
    args_odict = _parse_args_for_action(actions[action], args=args_dict)
    args_list = [value[0] for value in args_odict.values()]

    app_id, app_instance_nb = _parse_app_instance_name(app)

    env_dict = _make_environment_dict(args_odict, prefix="ACTION_")
    env_dict["YNH_APP_ID"] = app_id
    env_dict["YNH_APP_INSTANCE_NAME"] = app
    env_dict["YNH_APP_INSTANCE_NUMBER"] = str(app_instance_nb)
    env_dict["YNH_ACTION"] = action

    _, path = tempfile.mkstemp()

    with open(path, "w") as script:
        script.write(action_declaration["command"])

    os.chmod(path, 700)

    if action_declaration.get("cwd"):
        cwd = action_declaration["cwd"].replace("$app", app_id)
    else:
        cwd = "/etc/yunohost/apps/" + app

    retcode = hook_exec(
        path,
        args=args_list,
        env=env_dict,
        chdir=cwd,
        user=action_declaration.get("user", "root"),
    )[0]

    if retcode not in action_declaration.get("accepted_return_codes", [0]):
        msg = "Error while executing action '%s' of app '%s': return code %s" % (action, app, retcode)
        operation_logger.error(msg)
        raise YunohostError(msg, raw_msg=True)

    os.remove(path)

    operation_logger.success()
    return logger.success("Action successed!")


# Config panel todo list:
# * docstrings
# * merge translations on the json once the workflow is in place
@is_unit_operation()
def app_config_show_panel(operation_logger, app):
    logger.warning(m18n.n('experimental_feature'))

    from yunohost.hook import hook_exec

    # this will take care of checking if the app is installed
    app_info_dict = app_info(app)

    operation_logger.start()
    config_panel = _get_app_config_panel(app)
    config_script = os.path.join(APPS_SETTING_PATH, app, 'scripts', 'config')

    app_id, app_instance_nb = _parse_app_instance_name(app)

    if not config_panel or not os.path.exists(config_script):
        return {
            "app_id": app_id,
            "app": app,
            "app_name": app_info_dict["name"],
            "config_panel": [],
        }

    env = {
        "YNH_APP_ID": app_id,
        "YNH_APP_INSTANCE_NAME": app,
        "YNH_APP_INSTANCE_NUMBER": str(app_instance_nb),
    }

    return_code, parsed_values = hook_exec(config_script,
                                           args=["show"],
                                           env=env,
                                           return_format="plain_dict"
                                           )

    if return_code != 0:
        raise Exception("script/config show return value code: %s (considered as an error)", return_code)

    logger.debug("Generating global variables:")
    for tab in config_panel.get("panel", []):
        tab_id = tab["id"]  # this makes things easier to debug on crash
        for section in tab.get("sections", []):
            section_id = section["id"]
            for option in section.get("options", []):
                option_name = option["name"]
                generated_name = ("YNH_CONFIG_%s_%s_%s" % (tab_id, section_id, option_name)).upper()
                option["name"] = generated_name
                logger.debug(" * '%s'.'%s'.'%s' -> %s", tab.get("name"), section.get("name"), option.get("name"), generated_name)

                if generated_name in parsed_values:
                    # code is not adapted for that so we have to mock expected format :/
                    if option.get("type") == "boolean":
                        if parsed_values[generated_name].lower() in ("true", "1", "y"):
                            option["default"] = parsed_values[generated_name]
                        else:
                            del option["default"]
                    else:
                        option["default"] = parsed_values[generated_name]

                    args_dict = _parse_args_in_yunohost_format(
                        [{option["name"]: parsed_values[generated_name]}],
                        [option]
                    )
                    option["default"] = args_dict[option["name"]][0]
                else:
                    logger.debug("Variable '%s' is not declared by config script, using default", generated_name)
                    # do nothing, we'll use the default if present

    return {
        "app_id": app_id,
        "app": app,
        "app_name": app_info_dict["name"],
        "config_panel": config_panel,
        "logs": operation_logger.success(),
    }


@is_unit_operation()
def app_config_apply(operation_logger, app, args):
    logger.warning(m18n.n('experimental_feature'))

    from yunohost.hook import hook_exec

    installed = _is_installed(app)
    if not installed:
        raise YunohostError('app_not_installed', app=app, all_apps=_get_all_installed_apps_id())

    config_panel = _get_app_config_panel(app)
    config_script = os.path.join(APPS_SETTING_PATH, app, 'scripts', 'config')

    if not config_panel or not os.path.exists(config_script):
        # XXX real exception
        raise Exception("Not config-panel.json nor scripts/config")

    operation_logger.start()
    app_id, app_instance_nb = _parse_app_instance_name(app)
    env = {
        "YNH_APP_ID": app_id,
        "YNH_APP_INSTANCE_NAME": app,
        "YNH_APP_INSTANCE_NUMBER": str(app_instance_nb),
    }
    args = dict(urlparse.parse_qsl(args, keep_blank_values=True)) if args else {}

    for tab in config_panel.get("panel", []):
        tab_id = tab["id"]  # this makes things easier to debug on crash
        for section in tab.get("sections", []):
            section_id = section["id"]
            for option in section.get("options", []):
                option_name = option["name"]
                generated_name = ("YNH_CONFIG_%s_%s_%s" % (tab_id, section_id, option_name)).upper()

                if generated_name in args:
                    logger.debug("include into env %s=%s", generated_name, args[generated_name])
                    env[generated_name] = args[generated_name]
                else:
                    logger.debug("no value for key id %s", generated_name)

    # for debug purpose
    for key in args:
        if key not in env:
            logger.warning("Ignore key '%s' from arguments because it is not in the config", key)

    return_code = hook_exec(config_script,
                            args=["apply"],
                            env=env,
                            )[0]

    if return_code != 0:
        msg = "'script/config apply' return value code: %s (considered as an error)" % return_code
        operation_logger.error(msg)
        raise Exception(msg)

    logger.success("Config updated as expected")
    return {
        "logs": operation_logger.success(),
    }


def _get_all_installed_apps_id():
    """
    Return something like:
       ' * app1
         * app2
         * ...'
    """

    all_apps_ids = [x["id"] for x in app_list(installed=True)["apps"]]
    all_apps_ids = sorted(all_apps_ids)

    all_apps_ids_formatted = "\n * ".join(all_apps_ids)
    all_apps_ids_formatted = "\n * " + all_apps_ids_formatted

    return all_apps_ids_formatted


def _get_app_actions(app_id):
    "Get app config panel stored in json or in toml"
    actions_toml_path = os.path.join(APPS_SETTING_PATH, app_id, 'actions.toml')
    actions_json_path = os.path.join(APPS_SETTING_PATH, app_id, 'actions.json')

    # sample data to get an idea of what is going on
    # this toml extract:
    #

    # [restart_service]
    # name = "Restart service"
    # command = "echo pouet $YNH_ACTION_SERVICE"
    # user = "root"  # optional
    # cwd = "/" # optional
    # accepted_return_codes = [0, 1, 2, 3]  # optional
    # description.en = "a dummy stupid exemple or restarting a service"
    #
    #     [restart_service.arguments.service]
    #     type = "string",
    #     ask.en = "service to restart"
    #     example = "nginx"
    #
    # will be parsed into this:
    #
    # OrderedDict([(u'restart_service',
    #               OrderedDict([(u'name', u'Restart service'),
    #                            (u'command', u'echo pouet $YNH_ACTION_SERVICE'),
    #                            (u'user', u'root'),
    #                            (u'cwd', u'/'),
    #                            (u'accepted_return_codes', [0, 1, 2, 3]),
    #                            (u'description',
    #                             OrderedDict([(u'en',
    #                                           u'a dummy stupid exemple or restarting a service')])),
    #                            (u'arguments',
    #                             OrderedDict([(u'service',
    #                                           OrderedDict([(u'type', u'string'),
    #                                                        (u'ask',
    #                                                         OrderedDict([(u'en',
    #                                                                       u'service to restart')])),
    #                                                        (u'example',
    #                                                         u'nginx')]))]))])),
    #
    #
    # and needs to be converted into this:
    #
    # [{u'accepted_return_codes': [0, 1, 2, 3],
    #   u'arguments': [{u'ask': {u'en': u'service to restart'},
    #     u'example': u'nginx',
    #     u'name': u'service',
    #     u'type': u'string'}],
    #   u'command': u'echo pouet $YNH_ACTION_SERVICE',
    #   u'cwd': u'/',
    #   u'description': {u'en': u'a dummy stupid exemple or restarting a service'},
    #   u'id': u'restart_service',
    #   u'name': u'Restart service',
    #   u'user': u'root'}]

    if os.path.exists(actions_toml_path):
        toml_actions = toml.load(open(actions_toml_path, "r"), _dict=OrderedDict)

        # transform toml format into json format
        actions = []

        for key, value in toml_actions.items():
            action = dict(**value)
            action["id"] = key

            arguments = []
            for argument_name, argument in value.get("arguments", {}).items():
                argument = dict(**argument)
                argument["name"] = argument_name

                arguments.append(argument)

            action["arguments"] = arguments
            actions.append(action)

        return actions

    elif os.path.exists(actions_json_path):
        return json.load(open(actions_json_path))

    return None


def _get_app_config_panel(app_id):
    "Get app config panel stored in json or in toml"
    config_panel_toml_path = os.path.join(APPS_SETTING_PATH, app_id, 'config_panel.toml')
    config_panel_json_path = os.path.join(APPS_SETTING_PATH, app_id, 'config_panel.json')

    # sample data to get an idea of what is going on
    # this toml extract:
    #
    # version = "0.1"
    # name = "Unattended-upgrades configuration panel"
    #
    # [main]
    # name = "Unattended-upgrades configuration"
    #
    #     [main.unattended_configuration]
    #     name = "50unattended-upgrades configuration file"
    #
    #         [main.unattended_configuration.upgrade_level]
    #         name = "Choose the sources of packages to automatically upgrade."
    #         default = "Security only"
    #         type = "text"
    #         help = "We can't use a choices field for now. In the meantime please choose between one of this values:<br>Security only, Security and updates."
    #         # choices = ["Security only", "Security and updates"]

    #         [main.unattended_configuration.ynh_update]
    #         name = "Would you like to update YunoHost packages automatically ?"
    #         type = "bool"
    #         default = true
    #
    # will be parsed into this:
    #
    # OrderedDict([(u'version', u'0.1'),
    #              (u'name', u'Unattended-upgrades configuration panel'),
    #              (u'main',
    #               OrderedDict([(u'name', u'Unattended-upgrades configuration'),
    #                            (u'unattended_configuration',
    #                             OrderedDict([(u'name',
    #                                           u'50unattended-upgrades configuration file'),
    #                                          (u'upgrade_level',
    #                                           OrderedDict([(u'name',
    #                                                         u'Choose the sources of packages to automatically upgrade.'),
    #                                                        (u'default',
    #                                                         u'Security only'),
    #                                                        (u'type', u'text'),
    #                                                        (u'help',
    #                                                         u"We can't use a choices field for now. In the meantime please choose between one of this values:<br>Security only, Security and updates.")])),
    #                                          (u'ynh_update',
    #                                           OrderedDict([(u'name',
    #                                                         u'Would you like to update YunoHost packages automatically ?'),
    #                                                        (u'type', u'bool'),
    #                                                        (u'default', True)])),
    #
    # and needs to be converted into this:
    #
    # {u'name': u'Unattended-upgrades configuration panel',
    #  u'panel': [{u'id': u'main',
    #    u'name': u'Unattended-upgrades configuration',
    #    u'sections': [{u'id': u'unattended_configuration',
    #      u'name': u'50unattended-upgrades configuration file',
    #      u'options': [{u'//': u'"choices" : ["Security only", "Security and updates"]',
    #        u'default': u'Security only',
    #        u'help': u"We can't use a choices field for now. In the meantime please choose between one of this values:<br>Security only, Security and updates.",
    #        u'id': u'upgrade_level',
    #        u'name': u'Choose the sources of packages to automatically upgrade.',
    #        u'type': u'text'},
    #       {u'default': True,
    #        u'id': u'ynh_update',
    #        u'name': u'Would you like to update YunoHost packages automatically ?',
    #        u'type': u'bool'},

    if os.path.exists(config_panel_toml_path):
        toml_config_panel = toml.load(open(config_panel_toml_path, "r"), _dict=OrderedDict)

        # transform toml format into json format
        config_panel = {
            "name": toml_config_panel["name"],
            "version": toml_config_panel["version"],
            "panel": [],
        }

        panels = filter(lambda (key, value): key not in ("name", "version")
                                             and isinstance(value, OrderedDict),
                        toml_config_panel.items())

        for key, value in panels:
            panel = {
                "id": key,
                "name": value["name"],
                "sections": [],
            }

            sections = filter(lambda (k, v): k not in ("name",)
                                             and isinstance(v, OrderedDict),
                              value.items())

            for section_key, section_value in sections:
                section = {
                    "id": section_key,
                    "name": section_value["name"],
                    "options": [],
                }

                options = filter(lambda (k, v): k not in ("name",)
                                                and isinstance(v, OrderedDict),
                                 section_value.items())

                for option_key, option_value in options:
                    option = dict(option_value)
                    option["name"] = option_key
                    option["ask"] = {"en": option["ask"]}
                    if "help" in option:
                        option["help"] = {"en": option["help"]}
                    section["options"].append(option)

                panel["sections"].append(section)

            config_panel["panel"].append(panel)

        return config_panel

    elif os.path.exists(config_panel_json_path):
        return json.load(open(config_panel_json_path))

    return None


def _get_app_settings(app_id):
    """
    Get settings of an installed app

    Keyword arguments:
        app_id -- The app id

    """
    if not _is_installed(app_id):
        raise YunohostError('app_not_installed', app=app_id, all_apps=_get_all_installed_apps_id())
    try:
        with open(os.path.join(
                APPS_SETTING_PATH, app_id, 'settings.yml')) as f:
            settings = yaml.load(f)
        if app_id == settings['id']:
            return settings
    except (IOError, TypeError, KeyError):
        logger.exception(m18n.n('app_not_correctly_installed',
                                app=app_id))
    return {}


def _set_app_settings(app_id, settings):
    """
    Set settings of an app

    Keyword arguments:
        app_id -- The app id
        settings -- Dict with app settings

    """
    with open(os.path.join(
            APPS_SETTING_PATH, app_id, 'settings.yml'), 'w') as f:
        yaml.safe_dump(settings, f, default_flow_style=False)


def _get_app_status(app_id, format_date=False):
    """
    Get app status or create it if needed

    Keyword arguments:
        app_id -- The app id
        format_date -- Format date fields

    """
    app_setting_path = APPS_SETTING_PATH + app_id
    if not os.path.isdir(app_setting_path):
        raise YunohostError('app_unknown')
    status = {}

    regen_status = True
    try:
        with open(app_setting_path + '/status.json') as f:
            status = json.loads(str(f.read()))
        regen_status = False
    except IOError:
        logger.debug("status file not found for '%s'", app_id,
                     exc_info=1)
    except Exception as e:
        logger.warning("could not open or decode %s : %s ... regenerating.", app_setting_path + '/status.json', str(e))

    if regen_status:
        # Create app status
        status = {
            'installed_at': app_setting(app_id, 'install_time'),
            'upgraded_at': app_setting(app_id, 'update_time'),
            'remote': {'type': None},
        }
        with open(app_setting_path + '/status.json', 'w+') as f:
            json.dump(status, f)

    if format_date:
        for f in ['installed_at', 'upgraded_at']:
            v = status.get(f, None)
            if not v:
                status[f] = '-'
            else:
                status[f] = datetime.utcfromtimestamp(v)
    return status


def _extract_app_from_file(path, remove=False):
    """
    Unzip or untar application tarball in APP_TMP_FOLDER, or copy it from a directory

    Keyword arguments:
        path -- Path of the tarball or directory
        remove -- Remove the tarball after extraction

    Returns:
        Dict manifest

    """
    logger.debug(m18n.n('extracting'))

    if os.path.exists(APP_TMP_FOLDER):
        shutil.rmtree(APP_TMP_FOLDER)
    os.makedirs(APP_TMP_FOLDER)

    path = os.path.abspath(path)

    if ".zip" in path:
        extract_result = os.system('unzip %s -d %s > /dev/null 2>&1' % (path, APP_TMP_FOLDER))
        if remove:
            os.remove(path)
    elif ".tar" in path:
        extract_result = os.system('tar -xf %s -C %s > /dev/null 2>&1' % (path, APP_TMP_FOLDER))
        if remove:
            os.remove(path)
    elif os.path.isdir(path):
        shutil.rmtree(APP_TMP_FOLDER)
        if path[-1] != '/':
            path = path + '/'
        extract_result = os.system('cp -a "%s" %s' % (path, APP_TMP_FOLDER))
    else:
        extract_result = 1

    if extract_result != 0:
        raise YunohostError('app_extraction_failed')

    try:
        extracted_app_folder = APP_TMP_FOLDER
        if len(os.listdir(extracted_app_folder)) == 1:
            for folder in os.listdir(extracted_app_folder):
                extracted_app_folder = extracted_app_folder + '/' + folder
        manifest = _get_manifest_of_app(extracted_app_folder)
        manifest['lastUpdate'] = int(time.time())
    except IOError:
        raise YunohostError('app_install_files_invalid')
    except ValueError as e:
        raise YunohostError('app_manifest_invalid', error=e)

    logger.debug(m18n.n('done'))

    manifest['remote'] = {'type': 'file', 'path': path}
    return manifest, extracted_app_folder


def _get_manifest_of_app(path):
    "Get app manifest stored in json or in toml"

    # sample data to get an idea of what is going on
    # this toml extract:
    #
    # license = "free"
    # url = "https://example.com"
    # multi_instance = true
    # version = "1.0~ynh1"
    # packaging_format = 1
    # services = ["nginx", "php7.0-fpm", "mysql"]
    # id = "ynhexample"
    # name = "YunoHost example app"
    #
    # [requirements]
    # yunohost = ">= 3.5"
    #
    # [maintainer]
    # url = "http://example.com"
    # name = "John doe"
    # email = "john.doe@example.com"
    #
    # [description]
    # fr = "Exemple de package d'application pour YunoHost."
    # en = "Example package for YunoHost application."
    #
    # [arguments]
    #     [arguments.install.domain]
    #     type = "domain"
    #     example = "example.com"
    #         [arguments.install.domain.ask]
    #         fr = "Choisissez un nom de domaine pour ynhexample"
    #         en = "Choose a domain name for ynhexample"
    #
    # will be parsed into this:
    #
    # OrderedDict([(u'license', u'free'),
    #              (u'url', u'https://example.com'),
    #              (u'multi_instance', True),
    #              (u'version', u'1.0~ynh1'),
    #              (u'packaging_format', 1),
    #              (u'services', [u'nginx', u'php7.0-fpm', u'mysql']),
    #              (u'id', u'ynhexample'),
    #              (u'name', u'YunoHost example app'),
    #              (u'requirements', OrderedDict([(u'yunohost', u'>= 3.5')])),
    #              (u'maintainer',
    #               OrderedDict([(u'url', u'http://example.com'),
    #                            (u'name', u'John doe'),
    #                            (u'email', u'john.doe@example.com')])),
    #              (u'description',
    #               OrderedDict([(u'fr',
    #                             u"Exemple de package d'application pour YunoHost."),
    #                            (u'en',
    #                             u'Example package for YunoHost application.')])),
    #              (u'arguments',
    #               OrderedDict([(u'install',
    #                             OrderedDict([(u'domain',
    #                                           OrderedDict([(u'type', u'domain'),
    #                                                        (u'example',
    #                                                         u'example.com'),
    #                                                        (u'ask',
    #                                                         OrderedDict([(u'fr',
    #                                                                       u'Choisissez un nom de domaine pour ynhexample'),
    #                                                                      (u'en',
    #                                                                       u'Choose a domain name for ynhexample')]))])),
    #
    # and needs to be converted into this:
    #
    # {
    #     "name": "YunoHost example app",
    #     "id": "ynhexample",
    #     "packaging_format": 1,
    #     "description": {
    #     ¦   "en": "Example package for YunoHost application.",
    #     ¦   "fr": "Exemple de package d’application pour YunoHost."
    #     },
    #     "version": "1.0~ynh1",
    #     "url": "https://example.com",
    #     "license": "free",
    #     "maintainer": {
    #     ¦   "name": "John doe",
    #     ¦   "email": "john.doe@example.com",
    #     ¦   "url": "http://example.com"
    #     },
    #     "requirements": {
    #     ¦   "yunohost": ">= 3.5"
    #     },
    #     "multi_instance": true,
    #     "services": [
    #     ¦   "nginx",
    #     ¦   "php7.0-fpm",
    #     ¦   "mysql"
    #     ],
    #     "arguments": {
    #     ¦   "install" : [
    #     ¦   ¦   {
    #     ¦   ¦   ¦   "name": "domain",
    #     ¦   ¦   ¦   "type": "domain",
    #     ¦   ¦   ¦   "ask": {
    #     ¦   ¦   ¦   ¦   "en": "Choose a domain name for ynhexample",
    #     ¦   ¦   ¦   ¦   "fr": "Choisissez un nom de domaine pour ynhexample"
    #     ¦   ¦   ¦   },
    #     ¦   ¦   ¦   "example": "example.com"
    #     ¦   ¦   },

    if os.path.exists(os.path.join(path, "manifest.toml")):
        manifest_toml = read_toml(os.path.join(path, "manifest.toml"))

        manifest = manifest_toml.copy()

        if "arguments" not in manifest:
            return manifest

        if "install" not in manifest["arguments"]:
            return manifest

        install_arguments = []
        for name, values in manifest_toml.get("arguments", {}).get("install", {}).items():
            args = values.copy()
            args["name"] = name

            install_arguments.append(args)

        manifest["arguments"]["install"] = install_arguments

        return manifest
    elif os.path.exists(os.path.join(path, "manifest.json")):
        return read_json(os.path.join(path, "manifest.json"))
    else:
        return None


def _get_git_last_commit_hash(repository, reference='HEAD'):
    """
    Attempt to retrieve the last commit hash of a git repository

    Keyword arguments:
        repository -- The URL or path of the repository

    """
    try:
        commit = subprocess.check_output(
            "git ls-remote --exit-code {0} {1} | awk '{{print $1}}'".format(
                repository, reference),
            shell=True)
    except subprocess.CalledProcessError:
        logger.exception("unable to get last commit from %s", repository)
        raise ValueError("Unable to get last commit with git")
    else:
        return commit.strip()


def _fetch_app_from_git(app):
    """
    Unzip or untar application tarball in APP_TMP_FOLDER

    Keyword arguments:
        app -- App_id or git repo URL

    Returns:
        Dict manifest

    """
    extracted_app_folder = APP_TMP_FOLDER

    app_tmp_archive = '{0}.zip'.format(extracted_app_folder)
    if os.path.exists(extracted_app_folder):
        shutil.rmtree(extracted_app_folder)
    if os.path.exists(app_tmp_archive):
        os.remove(app_tmp_archive)

    logger.debug(m18n.n('downloading'))

    if ('@' in app) or ('http://' in app) or ('https://' in app):
        url = app
        branch = 'master'
        github_repo = re_github_repo.match(app)
        if github_repo:
            if github_repo.group('tree'):
                branch = github_repo.group('tree')
            url = "https://github.com/{owner}/{repo}".format(
                owner=github_repo.group('owner'),
                repo=github_repo.group('repo'),
            )
            tarball_url = "{url}/archive/{tree}.zip".format(
                url=url, tree=branch
            )
            try:
                subprocess.check_call([
                    'wget', '-qO', app_tmp_archive, tarball_url])
            except subprocess.CalledProcessError:
                logger.exception('unable to download %s', tarball_url)
                raise YunohostError('app_sources_fetch_failed')
            else:
                manifest, extracted_app_folder = _extract_app_from_file(
                    app_tmp_archive, remove=True)
        else:
            tree_index = url.rfind('/tree/')
            if tree_index > 0:
                url = url[:tree_index]
                branch = app[tree_index + 6:]
            try:
                # We use currently git 2.1 so we can't use --shallow-submodules
                # option. When git will be in 2.9 (with the new debian version)
                # we will be able to use it. Without this option all the history
                # of the submodules repo is downloaded.
                subprocess.check_call([
                    'git', 'clone', '-b', branch, '--single-branch', '--recursive', '--depth=1', url,
                    extracted_app_folder])
                subprocess.check_call([
                    'git', 'reset', '--hard', branch
                ], cwd=extracted_app_folder)
                manifest = _get_manifest_of_app(extracted_app_folder)
            except subprocess.CalledProcessError:
                raise YunohostError('app_sources_fetch_failed')
            except ValueError as e:
                raise YunohostError('app_manifest_invalid', error=e)
            else:
                logger.debug(m18n.n('done'))

        # Store remote repository info into the returned manifest
        manifest['remote'] = {'type': 'git', 'url': url, 'branch': branch}
        try:
            revision = _get_git_last_commit_hash(url, branch)
        except Exception as e:
            logger.debug("cannot get last commit hash because: %s ", e)
        else:
            manifest['remote']['revision'] = revision
    else:
        app_dict = app_list(raw=True)

        if app in app_dict:
            app_info = app_dict[app]
            app_info['manifest']['lastUpdate'] = app_info['lastUpdate']
            manifest = app_info['manifest']
        else:
            raise YunohostError('app_unknown')

        if 'git' not in app_info:
            raise YunohostError('app_unsupported_remote_type')
        url = app_info['git']['url']

        if 'github.com' in url:
            tarball_url = "{url}/archive/{tree}.zip".format(
                url=url, tree=app_info['git']['revision']
            )
            try:
                subprocess.check_call([
                    'wget', '-qO', app_tmp_archive, tarball_url])
            except subprocess.CalledProcessError:
                logger.exception('unable to download %s', tarball_url)
                raise YunohostError('app_sources_fetch_failed')
            else:
                manifest, extracted_app_folder = _extract_app_from_file(
                    app_tmp_archive, remove=True)
        else:
            try:
                subprocess.check_call([
                    'git', 'clone', app_info['git']['url'],
                    '-b', app_info['git']['branch'], extracted_app_folder])
                subprocess.check_call([
                    'git', 'reset', '--hard',
                    str(app_info['git']['revision'])
                ], cwd=extracted_app_folder)
                manifest = _get_manifest_of_app(extracted_app_folder)
            except subprocess.CalledProcessError:
                raise YunohostError('app_sources_fetch_failed')
            except ValueError as e:
                raise YunohostError('app_manifest_invalid', error=e)
            else:
                logger.debug(m18n.n('done'))

        # Store remote repository info into the returned manifest
        manifest['remote'] = {
            'type': 'git',
            'url': url,
            'branch': app_info['git']['branch'],
            'revision': app_info['git']['revision'],
        }

    return manifest, extracted_app_folder


def _installed_instance_number(app, last=False):
    """
    Check if application is installed and return instance number

    Keyword arguments:
        app -- id of App to check
        last -- Return only last instance number

    Returns:
        Number of last installed instance | List or instances

    """
    if last:
        number = 0
        try:
            installed_apps = os.listdir(APPS_SETTING_PATH)
        except OSError:
            os.makedirs(APPS_SETTING_PATH)
            return 0

        for installed_app in installed_apps:
            if number == 0 and app == installed_app:
                number = 1
            elif '__' in installed_app:
                if app == installed_app[:installed_app.index('__')]:
                    if int(installed_app[installed_app.index('__') + 2:]) > number:
                        number = int(installed_app[installed_app.index('__') + 2:])

        return number

    else:
        instance_number_list = []
        instances_dict = app_map(app=app, raw=True)
        for key, domain in instances_dict.items():
            for key, path in domain.items():
                instance_number_list.append(path['instance'])

        return sorted(instance_number_list)


def _is_installed(app):
    """
    Check if application is installed

    Keyword arguments:
        app -- id of App to check

    Returns:
        Boolean

    """
    return os.path.isdir(APPS_SETTING_PATH + app)


def _value_for_locale(values):
    """
    Return proper value for current locale

    Keyword arguments:
        values -- A dict of values associated to their locale

    Returns:
        An utf-8 encoded string

    """
    if not isinstance(values, dict):
        return values

    for lang in [m18n.locale, m18n.default_locale]:
        try:
            return _encode_string(values[lang])
        except KeyError:
            continue

    # Fallback to first value
    return _encode_string(values.values()[0])


def _encode_string(value):
    """
    Return the string encoded in utf-8 if needed
    """
    if isinstance(value, unicode):
        return value.encode('utf8')
    return value


def _check_manifest_requirements(manifest, app_instance_name):
    """Check if required packages are met from the manifest"""
    requirements = manifest.get('requirements', dict())

    # FIXME: Deprecate min_version key
    if 'min_version' in manifest:
        requirements['yunohost'] = '>> {0}'.format(manifest['min_version'])
        logger.debug("the manifest key 'min_version' is deprecated, "
                     "use 'requirements' instead.")

    # Validate multi-instance app
    if is_true(manifest.get('multi_instance', False)):
        # Handle backward-incompatible change introduced in yunohost >= 2.3.6
        # See https://github.com/YunoHost/issues/issues/156
        yunohost_req = requirements.get('yunohost', None)
        if (not yunohost_req or
                not packages.SpecifierSet(yunohost_req) & '>= 2.3.6'):
            raise YunohostError('{0}{1}'.format(
                m18n.g('colon', m18n.n('app_incompatible'), app=app_instance_name),
                m18n.n('app_package_need_update', app=app_instance_name)))
    elif not requirements:
        return

    logger.debug(m18n.n('app_requirements_checking', app=app_instance_name))

    # Retrieve versions of each required package
    try:
        versions = packages.get_installed_version(
            *requirements.keys(), strict=True, as_dict=True)
    except packages.PackageException as e:
        raise YunohostError('app_requirements_failed', error=str(e), app=app_instance_name)

    # Iterate over requirements
    for pkgname, spec in requirements.items():
        version = versions[pkgname]
        if version not in packages.SpecifierSet(spec):
            raise YunohostError('app_requirements_unmeet',
                                pkgname=pkgname, version=version,
                                spec=spec, app=app_instance_name)


def _parse_args_from_manifest(manifest, action, args={}):
    """Parse arguments needed for an action from the manifest

    Retrieve specified arguments for the action from the manifest, and parse
    given args according to that. If some required arguments are not provided,
    its values will be asked if interaction is possible.
    Parsed arguments will be returned as an OrderedDict

    Keyword arguments:
        manifest -- The app manifest to use
        action -- The action to retrieve arguments for
        args -- A dictionnary of arguments to parse

    """
    if action not in manifest['arguments']:
        logger.debug("no arguments found for '%s' in manifest", action)
        return OrderedDict()

    action_args = manifest['arguments'][action]
    return _parse_args_in_yunohost_format(args, action_args)


def _parse_args_for_action(action, args={}):
    """Parse arguments needed for an action from the actions list

    Retrieve specified arguments for the action from the manifest, and parse
    given args according to that. If some required arguments are not provided,
    its values will be asked if interaction is possible.
    Parsed arguments will be returned as an OrderedDict

    Keyword arguments:
        action -- The action
        args -- A dictionnary of arguments to parse

    """
    args_dict = OrderedDict()

    if 'arguments' not in action:
        logger.debug("no arguments found for '%s' in manifest", action)
        return args_dict

    action_args = action['arguments']

    return _parse_args_in_yunohost_format(args, action_args)


def _parse_args_in_yunohost_format(args, action_args):
    """Parse arguments store in either manifest.json or actions.json
    """
    from yunohost.domain import domain_list, _get_maindomain
    from yunohost.user import user_info, user_list

    args_dict = OrderedDict()

    for arg in action_args:
        arg_name = arg['name']
        arg_type = arg.get('type', 'string')
        arg_default = arg.get('default', None)
        arg_choices = arg.get('choices', [])
        arg_value = None

        # Transpose default value for boolean type and set it to
        # false if not defined.
        if arg_type == 'boolean':
            arg_default = 1 if arg_default else 0

        # do not print for webadmin
        if arg_type == 'display_text' and msettings.get('interface') != 'api':
            print(_value_for_locale(arg['ask']))
            continue

        # Attempt to retrieve argument value
        if arg_name in args:
            arg_value = args[arg_name]
        else:
            if 'ask' in arg:
                # Retrieve proper ask string
                ask_string = _value_for_locale(arg['ask'])

                # Append extra strings
                if arg_type == 'boolean':
                    ask_string += ' [yes | no]'
                elif arg_choices:
                    ask_string += ' [{0}]'.format(' | '.join(arg_choices))

                if arg_default is not None:
                    if arg_type == 'boolean':
                        ask_string += ' (default: {0})'.format("yes" if arg_default == 1 else "no")
                    else:
                        ask_string += ' (default: {0})'.format(arg_default)

                # Check for a password argument
                is_password = True if arg_type == 'password' else False

                if arg_type == 'domain':
                    arg_default = _get_maindomain()
                    ask_string += ' (default: {0})'.format(arg_default)
                    msignals.display(m18n.n('domains_available'))
                    for domain in domain_list()['domains']:
                        msignals.display("- {}".format(domain))

                elif arg_type == 'user':
                    msignals.display(m18n.n('users_available'))
                    for user in user_list()['users'].keys():
                        msignals.display("- {}".format(user))

                elif arg_type == 'password':
                    msignals.display(m18n.n('good_practices_about_user_password'))

                try:
                    input_string = msignals.prompt(ask_string, is_password)
                except NotImplementedError:
                    input_string = None
                if (input_string == '' or input_string is None) \
                        and arg_default is not None:
                    arg_value = arg_default
                else:
                    arg_value = input_string
            elif arg_default is not None:
                arg_value = arg_default

        # If the value is empty (none or '')
        # then check if arg is optional or not
        if arg_value is None or arg_value == '':
            if arg.get("optional", False):
                # Argument is optional, keep an empty value
                # and that's all for this arg !
                args_dict[arg_name] = ('', arg_type)
                continue
            else:
                # The argument is required !
                raise YunohostError('app_argument_required', name=arg_name)

        # Validate argument choice
        if arg_choices and arg_value not in arg_choices:
            raise YunohostError('app_argument_choice_invalid', name=arg_name, choices=', '.join(arg_choices))

        # Validate argument type
        if arg_type == 'domain':
            if arg_value not in domain_list()['domains']:
                raise YunohostError('app_argument_invalid', name=arg_name, error=m18n.n('domain_unknown'))
        elif arg_type == 'user':
            try:
                user_info(arg_value)
            except YunohostError as e:
                raise YunohostError('app_argument_invalid', name=arg_name, error=e)
        elif arg_type == 'app':
            if not _is_installed(arg_value):
                raise YunohostError('app_argument_invalid', name=arg_name, error=m18n.n('app_unknown'))
        elif arg_type == 'boolean':
            if isinstance(arg_value, bool):
                arg_value = 1 if arg_value else 0
            else:
                if str(arg_value).lower() in ["1", "yes", "y"]:
                    arg_value = 1
                elif str(arg_value).lower() in ["0", "no", "n"]:
                    arg_value = 0
                else:
                    raise YunohostError('app_argument_choice_invalid', name=arg_name, choices='yes, no, y, n, 1, 0')
        elif arg_type == 'password':
            forbidden_chars = "{}"
            if any(char in arg_value for char in forbidden_chars):
                raise YunohostError('pattern_password_app', forbidden_chars=forbidden_chars)
            from yunohost.utils.password import assert_password_is_strong_enough
            assert_password_is_strong_enough('user', arg_value)
        args_dict[arg_name] = (arg_value, arg_type)

    return args_dict


def _validate_and_normalize_webpath(manifest, args_dict, app_folder):

    from yunohost.domain import _get_conflicting_apps, _normalize_domain_path

    # If there's only one "domain" and "path", validate that domain/path
    # is an available url and normalize the path.

    domain_args = [(name, value[0]) for name, value in args_dict.items() if value[1] == "domain"]
    path_args = [(name, value[0]) for name, value in args_dict.items() if value[1] == "path"]

    if len(domain_args) == 1 and len(path_args) == 1:

        domain = domain_args[0][1]
        path = path_args[0][1]
        domain, path = _normalize_domain_path(domain, path)

        # Check the url is available
        conflicts = _get_conflicting_apps(domain, path)
        if conflicts:
            apps = []
            for path, app_id, app_label in conflicts:
                apps.append(" * {domain:s}{path:s} → {app_label:s} ({app_id:s})".format(
                    domain=domain,
                    path=path,
                    app_id=app_id,
                    app_label=app_label,
                ))

            raise YunohostError('app_location_unavailable', apps="\n".join(apps))

        # (We save this normalized path so that the install script have a
        # standard path format to deal with no matter what the user inputted)
        args_dict[path_args[0][0]] = (path, "path")

    # This is likely to be a full-domain app...
    elif len(domain_args) == 1 and len(path_args) == 0:

        # Confirm that this is a full-domain app This should cover most cases
        # ...  though anyway the proper solution is to implement some mechanism
        # in the manifest for app to declare that they require a full domain
        # (among other thing) so that we can dynamically check/display this
        # requirement on the webadmin form and not miserably fail at submit time

        # Full-domain apps typically declare something like path_url="/" or path=/
        # and use ynh_webpath_register or yunohost_app_checkurl inside the install script
        install_script_content = open(os.path.join(app_folder, 'scripts/install')).read()

        if re.search(r"\npath(_url)?=[\"']?/[\"']?\n", install_script_content) \
           and re.search(r"(ynh_webpath_register|yunohost app checkurl)", install_script_content):

            domain = domain_args[0][1]
            if _get_conflicting_apps(domain, "/"):
                raise YunohostError('app_full_domain_unavailable', domain=domain)


def _make_environment_dict(args_dict, prefix="APP_ARG_"):
    """
    Convert a dictionnary containing manifest arguments
    to a dictionnary of env. var. to be passed to scripts

    Keyword arguments:
        arg -- A key/value dictionnary of manifest arguments

    """
    env_dict = {}
    for arg_name, arg_value_and_type in args_dict.items():
        env_dict["YNH_%s%s" % (prefix, arg_name.upper())] = arg_value_and_type[0]
    return env_dict


def _parse_app_instance_name(app_instance_name):
    """
    Parse a Yunohost app instance name and extracts the original appid
    and the application instance number

    >>> _parse_app_instance_name('yolo') == ('yolo', 1)
    True
    >>> _parse_app_instance_name('yolo1') == ('yolo1', 1)
    True
    >>> _parse_app_instance_name('yolo__0') == ('yolo__0', 1)
    True
    >>> _parse_app_instance_name('yolo__1') == ('yolo', 1)
    True
    >>> _parse_app_instance_name('yolo__23') == ('yolo', 23)
    True
    >>> _parse_app_instance_name('yolo__42__72') == ('yolo__42', 72)
    True
    >>> _parse_app_instance_name('yolo__23qdqsd') == ('yolo__23qdqsd', 1)
    True
    >>> _parse_app_instance_name('yolo__23qdqsd56') == ('yolo__23qdqsd56', 1)
    True
    """
    match = re_app_instance_name.match(app_instance_name)
    assert match, "Could not parse app instance name : %s" % app_instance_name
    appid = match.groupdict().get('appid')
    app_instance_nb = int(match.groupdict().get('appinstancenb')) if match.groupdict().get('appinstancenb') is not None else 1
    return (appid, app_instance_nb)


def _using_legacy_appslist_system():
    """
    Return True if we're using the old fetchlist scheme.
    This is determined by the presence of some cron job yunohost-applist-foo
    """

    return glob.glob("/etc/cron.d/yunohost-applist-*") != []


def _migrate_appslist_system():
    """
    Migrate from the legacy fetchlist system to the new one
    """
    legacy_crons = glob.glob("/etc/cron.d/yunohost-applist-*")

    for cron_path in legacy_crons:
        appslist_name = os.path.basename(cron_path).replace("yunohost-applist-", "")
        logger.debug(m18n.n('appslist_migrating', appslist=appslist_name))

        # Parse appslist url in cron
        cron_file_content = open(cron_path).read().strip()
        appslist_url_parse = re.search("-u (https?://[^ ]+)", cron_file_content)

        # Abort if we did not find an url
        if not appslist_url_parse or not appslist_url_parse.groups():
            # Bkp the old cron job somewhere else
            bkp_file = "/etc/yunohost/%s.oldlist.bkp" % appslist_name
            os.rename(cron_path, bkp_file)
            # Notice the user
            logger.warning(m18n.n('appslist_could_not_migrate',
                           appslist=appslist_name,
                           bkp_file=bkp_file))
        # Otherwise, register the list and remove the legacy cron
        else:
            appslist_url = appslist_url_parse.groups()[0]
            try:
                _register_new_appslist(appslist_url, appslist_name)
            # Might get an exception if two legacy cron jobs conflict
            # in terms of url...
            except Exception as e:
                logger.error(str(e))
                # Bkp the old cron job somewhere else
                bkp_file = "/etc/yunohost/%s.oldlist.bkp" % appslist_name
                os.rename(cron_path, bkp_file)
                # Notice the user
                logger.warning(m18n.n('appslist_could_not_migrate',
                               appslist=appslist_name,
                               bkp_file=bkp_file))
            else:
                os.remove(cron_path)


def _install_appslist_fetch_cron():

    cron_job_file = "/etc/cron.daily/yunohost-fetch-appslists"

    logger.debug("Installing appslist fetch cron job")

    cron_job = []
    cron_job.append("#!/bin/bash")
    # We add a random delay between 0 and 60 min to avoid every instance fetching
    # the appslist at the same time every night
    cron_job.append("(sleep $((RANDOM%3600));")
    cron_job.append("yunohost app fetchlist > /dev/null 2>&1) &")

    with open(cron_job_file, "w") as f:
        f.write('\n'.join(cron_job))

    _set_permissions(cron_job_file, "root", "root", 0o755)


# FIXME - Duplicate from certificate.py, should be moved into a common helper
# thing...
def _set_permissions(path, user, group, permissions):
    uid = pwd.getpwnam(user).pw_uid
    gid = grp.getgrnam(group).gr_gid

    os.chown(path, uid, gid)
    os.chmod(path, permissions)


def _read_appslist_list():
    """
    Read the json corresponding to the list of appslists
    """

    # If file does not exists yet, return empty dict
    if not os.path.exists(APPSLISTS_JSON):
        return {}

    # Read file content
    with open(APPSLISTS_JSON, "r") as f:
        appslists_json = f.read()

    # Parse json, throw exception if what we got from file is not a valid json
    try:
        appslists = json.loads(appslists_json)
    except ValueError:
        raise YunohostError('appslist_corrupted_json', filename=APPSLISTS_JSON)

    return appslists


def _write_appslist_list(appslist_lists):
    """
    Update the json containing list of appslists
    """

    # Write appslist list
    try:
        with open(APPSLISTS_JSON, "w") as f:
            json.dump(appslist_lists, f)
    except Exception as e:
        raise YunohostError("Error while writing list of appslist %s: %s" %
                            (APPSLISTS_JSON, str(e)), raw_msg=True)


def _register_new_appslist(url, name):
    """
    Add a new appslist to be fetched regularly.
    Raise an exception if url or name conflicts with an existing list.
    """

    appslist_list = _read_appslist_list()

    # Check if name conflicts with an existing list
    if name in appslist_list:
        raise YunohostError('appslist_name_already_tracked', name=name)

    # Check if url conflicts with an existing list
    known_appslist_urls = [appslist["url"] for _, appslist in appslist_list.items()]

    if url in known_appslist_urls:
        raise YunohostError('appslist_url_already_tracked', url=url)

    logger.debug("Registering new appslist %s at %s" % (name, url))

    appslist_list[name] = {
        "url": url,
        "lastUpdate": None
    }

    _write_appslist_list(appslist_list)

    _install_appslist_fetch_cron()


def is_true(arg):
    """
    Convert a string into a boolean

    Keyword arguments:
        arg -- The string to convert

    Returns:
        Boolean

    """
    if isinstance(arg, bool):
        return arg
    elif isinstance(arg, basestring):
        true_list = ['yes', 'Yes', 'true', 'True']
        for string in true_list:
            if arg == string:
                return True
        return False
    else:
        logger.debug('arg should be a boolean or a string, got %r', arg)
        return True if arg else False


def random_password(length=8):
    """
    Generate a random string

    Keyword arguments:
        length -- The string length to generate

    """
    import string
    import random

    char_set = string.ascii_uppercase + string.digits + string.ascii_lowercase
    return ''.join([random.SystemRandom().choice(char_set) for x in range(length)])


def unstable_apps():

    raw_app_installed = app_list(installed=True, raw=True)
    output = []

    for app, infos in raw_app_installed.items():

        repo = infos.get("repository", None)
        state = infos.get("state", None)

        if repo is None or state in ["inprogress", "notworking"]:
            output.append(app)

    return output


def _assert_system_is_sane_for_app(manifest, when):

    logger.debug("Checking that required services are up and running...")

    services = manifest.get("services", [])

    # Some apps use php-fpm or php5-fpm which is now php7.0-fpm
    def replace_alias(service):
        if service in ["php-fpm", "php5-fpm"]:
            return "php7.0-fpm"
        else:
            return service
    services = [replace_alias(s) for s in services]

    # We only check those, mostly to ignore "custom" services
    # (added by apps) and because those are the most popular
    # services
    service_filter = ["nginx", "php7.0-fpm", "mysql", "postfix"]
    services = [str(s) for s in services if s in service_filter]

    if "nginx" not in services:
        services = ["nginx"] + services
    if "fail2ban" not in services:
        services.append("fail2ban")

    # List services currently down and raise an exception if any are found
    faulty_services = [s for s in services if service_status(s)["active"] != "active"]
    if faulty_services:
        if when == "pre":
            raise YunohostError('app_action_cannot_be_ran_because_required_services_down',
                                services=', '.join(faulty_services))
        elif when == "post":
            raise YunohostError('app_action_broke_system',
                                services=', '.join(faulty_services))

    if packages.dpkg_is_broken():
        if when == "pre":
            raise YunohostError("dpkg_is_broken")
        elif when == "post":
            raise YunohostError("this_action_broke_dpkg")


def _patch_php5(app_folder):

    files_to_patch = []
    files_to_patch.extend(glob.glob("%s/conf/*" % app_folder))
    files_to_patch.extend(glob.glob("%s/scripts/*" % app_folder))
    files_to_patch.extend(glob.glob("%s/scripts/.*" % app_folder))
    files_to_patch.append("%s/manifest.json" % app_folder)
    files_to_patch.append("%s/manifest.toml" % app_folder)

    for filename in files_to_patch:

        # Ignore non-regular files
        if not os.path.isfile(filename):
            continue

        c = "sed -i -e 's@/etc/php5@/etc/php/7.0@g' " \
            "-e 's@/var/run/php5-fpm@/var/run/php/php7.0-fpm@g' " \
            "-e 's@php5@php7.0@g' " \
            "%s" % filename
        os.system(c)<|MERGE_RESOLUTION|>--- conflicted
+++ resolved
@@ -985,7 +985,6 @@
                     os.path.join(extracted_app_folder, 'scripts/remove'),
                     args=[app_instance_name], env=env_dict_remove
                 )[0]
-<<<<<<< HEAD
             # Here again, calling hook_exec could fail miserably, or get
             # manually interrupted (by mistake or because script was stuck)
             # In that case we still want to proceed with the rest of the
@@ -996,11 +995,9 @@
                 logger.exception(m18n.n('unexpected_error', error=u"\n" + traceback.format_exc()))
 
             # Remove all permission in LDAP
-            result = ldap.search(base='ou=permission,dc=yunohost,dc=org',
-                                filter='(&(objectclass=permissionYnh)(cn=*.%s))' % app_instance_name, attrs=['cn'])
-            permission_list = [p['cn'][0] for p in result]
-            for l in permission_list:
-                permission_remove(app_instance_name, l.split('.')[0], force=True)
+            for permission_name in user_permission_list()["permissions"].keys():
+                if permission_name.startswith(app_instance_name+"."):
+                    permission_delete(permission_name, force=True)
 
             if remove_retcode != 0:
                 msg = m18n.n('app_not_properly_removed',
@@ -1012,18 +1009,6 @@
                     _assert_system_is_sane_for_app(manifest, "post")
                 except Exception as e:
                     operation_logger_remove.error(e)
-=======
-                # Remove all permission in LDAP
-                for permission_name in user_permission_list()["permissions"].keys():
-                    if permission_name.startswith(app_instance_name+"."):
-                        permission_delete(permission_name, force=True)
-
-                if remove_retcode != 0:
-                    msg = m18n.n('app_not_properly_removed',
-                                 app=app_instance_name)
-                    logger.warning(msg)
-                    operation_logger_remove.error(msg)
->>>>>>> df418b1f
                 else:
                     operation_logger_remove.success()
 
