# -*- coding: utf-8 -*-

""" License

    Copyright (C) 2013 YunoHost

    This program is free software; you can redistribute it and/or modify
    it under the terms of the GNU Affero General Public License as published
    by the Free Software Foundation, either version 3 of the License, or
    (at your option) any later version.

    This program is distributed in the hope that it will be useful,
    but WITHOUT ANY WARRANTY; without even the implied warranty of
    MERCHANTABILITY or FITNESS FOR A PARTICULAR PURPOSE.  See the
    GNU Affero General Public License for more details.

    You should have received a copy of the GNU Affero General Public License
    along with this program; if not, see http://www.gnu.org/licenses

"""

""" yunohost_tools.py

    Specific tools
"""
import re
import os
import yaml
import json
import subprocess
import pwd
import socket
from xmlrpclib import Fault
from importlib import import_module
from collections import OrderedDict

from moulinette import msignals, m18n
from moulinette.utils.log import getActionLogger
from moulinette.utils.process import check_output, call_async_output
from moulinette.utils.filesystem import read_json, write_to_json
from yunohost.app import app_fetchlist, app_info, app_upgrade, app_ssowatconf, app_list, _install_appslist_fetch_cron
from yunohost.domain import domain_add, domain_list, _get_maindomain, _set_maindomain
from yunohost.dyndns import _dyndns_available, _dyndns_provides
from yunohost.firewall import firewall_upnp
from yunohost.service import service_status, service_start, service_enable
from yunohost.regenconf import regen_conf
from yunohost.monitor import monitor_disk, monitor_system
from yunohost.utils.packages import ynh_packages_version, _dump_sources_list, _list_upgradable_apt_packages
from yunohost.utils.network import get_public_ip
from yunohost.utils.error import YunohostError
from yunohost.log import is_unit_operation, OperationLogger

# FIXME this is a duplicate from apps.py
APPS_SETTING_PATH = '/etc/yunohost/apps/'
MIGRATIONS_STATE_PATH = "/etc/yunohost/migrations_state.json"

logger = getActionLogger('yunohost.tools')


def tools_ldapinit():
    """
    YunoHost LDAP initialization


    """

<<<<<<< HEAD
    # Instantiate LDAP Authenticator
    AUTH_IDENTIFIER = ('ldap', 'as-root')
    AUTH_PARAMETERS = {'uri': 'ldapi://%2Fvar%2Frun%2Fslapd%2Fldapi',
                       'base_dn': 'dc=yunohost,dc=org',
                       'user_rdn': 'gidNumber=0+uidNumber=0,cn=peercred,cn=external,cn=auth'}
    auth = init_authenticator(AUTH_IDENTIFIER, AUTH_PARAMETERS)

=======
>>>>>>> d0c982a4
    with open('/usr/share/yunohost/yunohost-config/moulinette/ldap_scheme.yml') as f:
        ldap_map = yaml.load(f)

    from yunohost.utils.ldap import _get_ldap_interface
    ldap = _get_ldap_interface()

    for rdn, attr_dict in ldap_map['parents'].items():
        try:
            ldap.add(rdn, attr_dict)
        except Exception as e:
            logger.warn("Error when trying to inject '%s' -> '%s' into ldap: %s" % (rdn, attr_dict, e))

    for rdn, attr_dict in ldap_map['children'].items():
        try:
            ldap.add(rdn, attr_dict)
        except Exception as e:
            logger.warn("Error when trying to inject '%s' -> '%s' into ldap: %s" % (rdn, attr_dict, e))

    for rdn, attr_dict in ldap_map['depends_children'].items():
        try:
            auth.add(rdn, attr_dict)
        except Exception as e:
            logger.warn("Error when trying to inject '%s' -> '%s' into ldap: %s" % (rdn, attr_dict, e))

    admin_dict = {
        'cn': 'admin',
        'uid': 'admin',
        'description': 'LDAP Administrator',
        'gidNumber': '1007',
        'uidNumber': '1007',
        'homeDirectory': '/home/admin',
        'loginShell': '/bin/bash',
        'objectClass': ['organizationalRole', 'posixAccount', 'simpleSecurityObject'],
        'userPassword': 'yunohost'
    }

    ldap.update('cn=admin', admin_dict)

    # Force nscd to refresh cache to take admin creation into account
    subprocess.call(['nscd', '-i', 'passwd'])

    # Check admin actually exists now
    try:
        pwd.getpwnam("admin")
    except KeyError:
        logger.error(m18n.n('ldap_init_failed_to_create_admin'))
        raise YunohostError('installation_failed')

    logger.success(m18n.n('ldap_initialized'))


def tools_adminpw(new_password, check_strength=True):
    """
    Change admin password

    Keyword argument:
        new_password

    """
    from yunohost.user import _hash_user_password
    from yunohost.utils.password import assert_password_is_strong_enough
    import spwd

    if check_strength:
        assert_password_is_strong_enough("admin", new_password)

    # UNIX seems to not like password longer than 127 chars ...
    # e.g. SSH login gets broken (or even 'su admin' when entering the password)
    if len(new_password) >= 127:
        raise YunohostError('admin_password_too_long')

    new_hash = _hash_user_password(new_password)

    from yunohost.utils.ldap import _get_ldap_interface
    ldap = _get_ldap_interface()

    try:
        ldap.update("cn=admin", {"userPassword": new_hash, })
    except:
        logger.exception('unable to change admin password')
        raise YunohostError('admin_password_change_failed')
    else:
        # Write as root password
        try:
            hash_root = spwd.getspnam("root").sp_pwd

            with open('/etc/shadow', 'r') as before_file:
                before = before_file.read()

            with open('/etc/shadow', 'w') as after_file:
                after_file.write(before.replace("root:" + hash_root,
                                                "root:" + new_hash.replace('{CRYPT}', '')))
        except IOError:
            logger.warning(m18n.n('root_password_desynchronized'))
            return

        logger.info(m18n.n("root_password_replaced_by_admin_password"))
        logger.success(m18n.n('admin_password_changed'))


@is_unit_operation()
def tools_maindomain(operation_logger, new_domain=None):
    """
    Check the current main domain, or change it

    Keyword argument:
        new_domain -- The new domain to be set as the main domain

    """

    # If no new domain specified, we return the current main domain
    if not new_domain:
        return {'current_main_domain': _get_maindomain()}

    # Check domain exists
    if new_domain not in domain_list()['domains']:
        raise YunohostError('domain_unknown')

    operation_logger.related_to.append(('domain', new_domain))
    operation_logger.start()

    # Apply changes to ssl certs
    ssl_key = "/etc/ssl/private/yunohost_key.pem"
    ssl_crt = "/etc/ssl/private/yunohost_crt.pem"
    new_ssl_key = "/etc/yunohost/certs/%s/key.pem" % new_domain
    new_ssl_crt = "/etc/yunohost/certs/%s/crt.pem" % new_domain

    try:
        if os.path.exists(ssl_key) or os.path.lexists(ssl_key):
            os.remove(ssl_key)
        if os.path.exists(ssl_crt) or os.path.lexists(ssl_crt):
            os.remove(ssl_crt)

        os.symlink(new_ssl_key, ssl_key)
        os.symlink(new_ssl_crt, ssl_crt)

        _set_maindomain(new_domain)
    except Exception as e:
        logger.warning("%s" % e, exc_info=1)
        raise YunohostError('maindomain_change_failed')

    _set_hostname(new_domain)

    # Generate SSOwat configuration file
    app_ssowatconf()

    # Regen configurations
    try:
        with open('/etc/yunohost/installed', 'r'):
            regen_conf()
    except IOError:
        pass

    logger.success(m18n.n('maindomain_changed'))


def _set_hostname(hostname, pretty_hostname=None):
    """
    Change the machine hostname using hostnamectl
    """

    if _is_inside_container():
        logger.warning("You are inside a container and hostname cannot easily be changed")
        return

    if not pretty_hostname:
        pretty_hostname = "(YunoHost/%s)" % hostname

    # First clear nsswitch cache for hosts to make sure hostname is resolved...
    subprocess.call(['nscd', '-i', 'hosts'])

    # Then call hostnamectl
    commands = [
        "sudo hostnamectl --static    set-hostname".split() + [hostname],
        "sudo hostnamectl --transient set-hostname".split() + [hostname],
        "sudo hostnamectl --pretty    set-hostname".split() + [pretty_hostname]
    ]

    for command in commands:
        p = subprocess.Popen(command,
                             stdout=subprocess.PIPE,
                             stderr=subprocess.STDOUT)

        out, _ = p.communicate()

        if p.returncode != 0:
            logger.warning(command)
            logger.warning(out)
            raise YunohostError('domain_hostname_failed')
        else:
            logger.debug(out)


def _is_inside_container():
    """
    Check if we're inside a container (i.e. LXC)

    Returns True or False
    """

    # See https://www.2daygeek.com/check-linux-system-physical-virtual-machine-virtualization-technology/
    p = subprocess.Popen("sudo systemd-detect-virt".split(),
                         stdout=subprocess.PIPE,
                         stderr=subprocess.STDOUT)

    out, _ = p.communicate()
    container = ['lxc', 'lxd', 'docker']
    return out.split()[0] in container


@is_unit_operation()
def tools_postinstall(operation_logger, domain, password, ignore_dyndns=False,
                      force_password=False):
    """
    YunoHost post-install

    Keyword argument:
        domain -- YunoHost main domain
        ignore_dyndns -- Do not subscribe domain to a DynDNS service (only
        needed for nohost.me, noho.st domains)
        password -- YunoHost admin password

    """
    from yunohost.utils.password import assert_password_is_strong_enough

    dyndns_provider = "dyndns.yunohost.org"

    # Do some checks at first
    if os.path.isfile('/etc/yunohost/installed'):
        raise YunohostError('yunohost_already_installed')

    # Check password
    if not force_password:
        assert_password_is_strong_enough("admin", password)

    if not ignore_dyndns:
        # Check if yunohost dyndns can handle the given domain
        # (i.e. is it a .nohost.me ? a .noho.st ?)
        try:
            is_nohostme_or_nohost = _dyndns_provides(dyndns_provider, domain)
        # If an exception is thrown, most likely we don't have internet
        # connectivity or something. Assume that this domain isn't manageable
        # and inform the user that we could not contact the dyndns host server.
        except:
            logger.warning(m18n.n('dyndns_provider_unreachable',
                                  provider=dyndns_provider))
            is_nohostme_or_nohost = False

        # If this is a nohost.me/noho.st, actually check for availability
        if is_nohostme_or_nohost:
            # (Except if the user explicitly said he/she doesn't care about dyndns)
            if ignore_dyndns:
                dyndns = False
            # Check if the domain is available...
            elif _dyndns_available(dyndns_provider, domain):
                dyndns = True
            # If not, abort the postinstall
            else:
                raise YunohostError('dyndns_unavailable', domain=domain)
        else:
            dyndns = False
    else:
        dyndns = False

    operation_logger.start()
    logger.info(m18n.n('yunohost_installing'))

    regen_conf(['nslcd', 'nsswitch'], force=True)

    # Initialize LDAP for YunoHost
    # TODO: Improve this part by integrate ldapinit into conf_regen hook
    tools_ldapinit()

    # Create required folders
    folders_to_create = [
        '/etc/yunohost/apps',
        '/etc/yunohost/certs',
        '/var/cache/yunohost/repo',
        '/home/yunohost.backup',
        '/home/yunohost.app'
    ]

    for folder in filter(lambda x: not os.path.exists(x), folders_to_create):
        os.makedirs(folder)

    # Change folders permissions
    os.system('chmod 755 /home/yunohost.app')

    # Set hostname to avoid amavis bug
    if os.system('hostname -d >/dev/null') != 0:
        os.system('hostname yunohost.yunohost.org')

    # Add a temporary SSOwat rule to redirect SSO to admin page
    try:
        with open('/etc/ssowat/conf.json.persistent') as json_conf:
            ssowat_conf = json.loads(str(json_conf.read()))
    except ValueError as e:
        raise YunohostError('ssowat_persistent_conf_read_error', error=str(e))
    except IOError:
        ssowat_conf = {}

    if 'redirected_urls' not in ssowat_conf:
        ssowat_conf['redirected_urls'] = {}

    ssowat_conf['redirected_urls']['/'] = domain + '/yunohost/admin'

    try:
        with open('/etc/ssowat/conf.json.persistent', 'w+') as f:
            json.dump(ssowat_conf, f, sort_keys=True, indent=4)
    except IOError as e:
        raise YunohostError('ssowat_persistent_conf_write_error', error=str(e))

    os.system('chmod 644 /etc/ssowat/conf.json.persistent')

    # Create SSL CA
    regen_conf(['ssl'], force=True)
    ssl_dir = '/usr/share/yunohost/yunohost-config/ssl/yunoCA'
    # (Update the serial so that it's specific to this very instance)
    os.system("openssl rand -hex 19 > %s/serial" % ssl_dir)
    commands = [
        'rm %s/index.txt' % ssl_dir,
        'touch %s/index.txt' % ssl_dir,
        'cp %s/openssl.cnf %s/openssl.ca.cnf' % (ssl_dir, ssl_dir),
        'sed -i s/yunohost.org/%s/g %s/openssl.ca.cnf ' % (domain, ssl_dir),
        'openssl req -x509 -new -config %s/openssl.ca.cnf -days 3650 -out %s/ca/cacert.pem -keyout %s/ca/cakey.pem -nodes -batch' % (ssl_dir, ssl_dir, ssl_dir),
        'cp %s/ca/cacert.pem /etc/ssl/certs/ca-yunohost_crt.pem' % ssl_dir,
        'update-ca-certificates'
    ]

    for command in commands:
        p = subprocess.Popen(
            command.split(), stdout=subprocess.PIPE, stderr=subprocess.STDOUT)

        out, _ = p.communicate()

        if p.returncode != 0:
            logger.warning(out)
            raise YunohostError('yunohost_ca_creation_failed')
        else:
            logger.debug(out)

    logger.success(m18n.n('yunohost_ca_creation_success'))

    # New domain config
    regen_conf(['nsswitch'], force=True)
    domain_add(domain, dyndns)
    tools_maindomain(domain)

    # Change LDAP admin password
    tools_adminpw(password, check_strength=not force_password)

    # Enable UPnP silently and reload firewall
    firewall_upnp('enable', no_refresh=True)

    # Setup the default apps list with cron job
    try:
        app_fetchlist(name="yunohost",
                      url="https://app.yunohost.org/apps.json")
    except Exception as e:
        logger.warning(str(e))

    _install_appslist_fetch_cron()

    # Init migrations (skip them, no need to run them on a fresh system)
    _skip_all_migrations()

    os.system('touch /etc/yunohost/installed')

    # Enable and start YunoHost firewall at boot time
    service_enable("yunohost-firewall")
    service_start("yunohost-firewall")

    regen_conf(force=True)

    # Restore original ssh conf, as chosen by the
    # admin during the initial install
    #
    # c.f. the install script and in particular
    # https://github.com/YunoHost/install_script/pull/50
    # The user can now choose during the install to keep
    # the initial, existing sshd configuration
    # instead of YunoHost's recommended conf
    #
    original_sshd_conf = '/etc/ssh/sshd_config.before_yunohost'
    if os.path.exists(original_sshd_conf):
        os.rename(original_sshd_conf, '/etc/ssh/sshd_config')
    else:
        # We need to explicitly ask the regen conf to regen ssh
        # (by default, i.e. first argument = None, it won't because it's too touchy)
        regen_conf(names=["ssh"], force=True)

    logger.success(m18n.n('yunohost_configured'))

    logger.warning(m18n.n('recommend_to_add_first_user'))


def tools_regen_conf(names=[], with_diff=False, force=False, dry_run=False,
                     list_pending=False):
    return regen_conf(names, with_diff, force, dry_run, list_pending)


def tools_update(apps=False, system=False):
    """
    Update apps & system package cache

    Keyword arguments:
        system -- Fetch available system packages upgrades (equivalent to apt update)
        apps -- Fetch the application list to check which apps can be upgraded
    """

    # If neither --apps nor --system specified, do both
    if not apps and not system:
        apps = True
        system = True

    upgradable_system_packages = []
    if system:

        # Update APT cache
        # LC_ALL=C is here to make sure the results are in english
        command = "LC_ALL=C apt update"

        # Filter boring message about "apt not having a stable CLI interface"
        # Also keep track of wether or not we encountered a warning...
        warnings = []

        def is_legit_warning(m):
            legit_warning = m.rstrip() and "apt does not have a stable CLI interface" not in m.rstrip()
            if legit_warning:
                warnings.append(m)
            return legit_warning

        callbacks = (
            # stdout goes to debug
            lambda l: logger.debug(l.rstrip()),
            # stderr goes to warning except for the boring apt messages
            lambda l: logger.warning(l.rstrip()) if is_legit_warning(l) else logger.debug(l.rstrip())
        )

        logger.info(m18n.n('updating_apt_cache'))

        returncode = call_async_output(command, callbacks, shell=True)

        if returncode != 0:
            raise YunohostError('update_apt_cache_failed', sourceslist='\n'.join(_dump_sources_list()))
        elif warnings:
            logger.error(m18n.n('update_apt_cache_warning', sourceslist='\n'.join(_dump_sources_list())))

        upgradable_system_packages = list(_list_upgradable_apt_packages())
        logger.debug(m18n.n('done'))

    upgradable_apps = []
    if apps:
        logger.info(m18n.n('updating_app_lists'))
        try:
            app_fetchlist()
        except YunohostError:
            # FIXME : silent exception !?
            pass

        upgradable_apps = list(_list_upgradable_apps())

    if len(upgradable_apps) == 0 and len(upgradable_system_packages) == 0:
        logger.info(m18n.n('already_up_to_date'))

    return {'system': upgradable_system_packages, 'apps': upgradable_apps}


def _list_upgradable_apps():

    app_list_installed = os.listdir(APPS_SETTING_PATH)
    for app_id in app_list_installed:

        app_dict = app_info(app_id, raw=True)

        if app_dict["upgradable"] == "yes":
            yield {
                'id': app_id,
                'label': app_dict['settings']['label']
            }


@is_unit_operation()
def tools_upgrade(operation_logger, apps=None, system=False):
    """
    Update apps & package cache, then display changelog

    Keyword arguments:
       apps -- List of apps to upgrade (or [] to update all apps)
       system -- True to upgrade system
    """
    from yunohost.utils import packages
    if packages.dpkg_is_broken():
        raise YunohostError("dpkg_is_broken")

    # Check for obvious conflict with other dpkg/apt commands already running in parallel
    if not packages.dpkg_lock_available():
        raise YunohostError("dpkg_lock_not_available")

    if system is not False and apps is not None:
        raise YunohostError("tools_upgrade_cant_both")

    if system is False and apps is None:
        raise YunohostError("tools_upgrade_at_least_one")

    #
    # Apps
    # This is basically just an alias to yunohost app upgrade ...
    #

    if apps is not None:

        # Make sure there's actually something to upgrade

        upgradable_apps = [app["id"] for app in _list_upgradable_apps()]

        if not upgradable_apps:
            logger.info(m18n.n("app_no_upgrade"))
            return
        elif len(apps) and all(app not in upgradable_apps for app in apps):
            logger.info(m18n.n("apps_already_up_to_date"))
            return

        # Actually start the upgrades

        try:
            app_upgrade(app=apps)
        except Exception as e:
            logger.warning('unable to upgrade apps: %s' % str(e))
            logger.error(m18n.n('app_upgrade_some_app_failed'))

        return

    #
    # System
    #

    if system is True:

        # Check that there's indeed some packages to upgrade
        upgradables = list(_list_upgradable_apt_packages())
        if not upgradables:
            logger.info(m18n.n('already_up_to_date'))

        logger.info(m18n.n('upgrading_packages'))
        operation_logger.start()

        # Critical packages are packages that we can't just upgrade
        # randomly from yunohost itself... upgrading them is likely to
        critical_packages = ("moulinette", "yunohost", "yunohost-admin", "ssowat", "python")

        critical_packages_upgradable = [p for p in upgradables if p["name"] in critical_packages]
        noncritical_packages_upgradable = [p for p in upgradables if p["name"] not in critical_packages]

        # Prepare dist-upgrade command
        dist_upgrade = "DEBIAN_FRONTEND=noninteractive"
        dist_upgrade += " APT_LISTCHANGES_FRONTEND=none"
        dist_upgrade += " apt-get"
        dist_upgrade += " --fix-broken --show-upgraded --assume-yes"
        for conf_flag in ["old", "miss", "def"]:
            dist_upgrade += ' -o Dpkg::Options::="--force-conf{}"'.format(conf_flag)
        dist_upgrade += " dist-upgrade"

        #
        # "Regular" packages upgrade
        #
        if noncritical_packages_upgradable:

            logger.info(m18n.n("tools_upgrade_regular_packages"))

            # Mark all critical packages as held
            for package in critical_packages:
                check_output("apt-mark hold %s" % package)

            # Doublecheck with apt-mark showhold that packages are indeed held ...
            held_packages = check_output("apt-mark showhold").split("\n")
            if any(p not in held_packages for p in critical_packages):
                logger.warning(m18n.n("tools_upgrade_cant_hold_critical_packages"))
                operation_logger.error(m18n.n('packages_upgrade_failed'))
                raise YunohostError(m18n.n('packages_upgrade_failed'))

            logger.debug("Running apt command :\n{}".format(dist_upgrade))

            callbacks = (
                lambda l: logger.info(l.rstrip() + "\r"),
                lambda l: logger.warning(l.rstrip()),
            )
            returncode = call_async_output(dist_upgrade, callbacks, shell=True)
            if returncode != 0:
                logger.warning('tools_upgrade_regular_packages_failed',
                               packages_list=', '.join(noncritical_packages_upgradable))
                operation_logger.error(m18n.n('packages_upgrade_failed'))
                raise YunohostError(m18n.n('packages_upgrade_failed'))

        #
        # Critical packages upgrade
        #
        if critical_packages_upgradable:

            logger.info(m18n.n("tools_upgrade_special_packages"))

            # Mark all critical packages as unheld
            for package in critical_packages:
                check_output("apt-mark unhold %s" % package)

            # Doublecheck with apt-mark showhold that packages are indeed unheld ...
            held_packages = check_output("apt-mark showhold").split("\n")
            if any(p in held_packages for p in critical_packages):
                logger.warning(m18n.n("tools_upgrade_cant_unhold_critical_packages"))
                operation_logger.error(m18n.n('packages_upgrade_failed'))
                raise YunohostError(m18n.n('packages_upgrade_failed'))

            #
            # Here we use a dirty hack to run a command after the current
            # "yunohost tools upgrade", because the upgrade of yunohost
            # will also trigger other yunohost commands (e.g. "yunohost tools migrations migrate")
            # (also the upgrade of the package, if executed from the webadmin, is
            # likely to kill/restart the api which is in turn likely to kill this
            # command before it ends...)
            #
            logfile = operation_logger.log_path
            command = dist_upgrade + " 2>&1 | tee -a {}".format(logfile)

            MOULINETTE_LOCK = "/var/run/moulinette_yunohost.lock"
            wait_until_end_of_yunohost_command = "(while [ -f {} ]; do sleep 2; done)".format(MOULINETTE_LOCK)
            mark_success = "(echo 'Done!' | tee -a {} && echo 'success: true' >> {})".format(logfile, operation_logger.md_path)
            mark_failure = "(echo 'Failed :(' | tee -a {} && echo 'success: false' >> {})".format(logfile, operation_logger.md_path)
            update_log_metadata = "sed -i \"s/ended_at: .*$/ended_at: $(date -u +'%Y-%m-%d %H:%M:%S.%N')/\" {}"
            update_log_metadata = update_log_metadata.format(operation_logger.md_path)

            upgrade_completed = "\n" + m18n.n("tools_upgrade_special_packages_completed")
            command = "(({wait} && {cmd}) && {mark_success} || {mark_failure}; {update_metadata}; echo '{done}') &".format(
                      wait=wait_until_end_of_yunohost_command,
                      cmd=command,
                      mark_success=mark_success,
                      mark_failure=mark_failure,
                      update_metadata=update_log_metadata,
                      done=upgrade_completed)

            logger.warning(m18n.n("tools_upgrade_special_packages_explanation"))
            logger.debug("Running command :\n{}".format(command))
            os.system(command)
            return

        else:
            logger.success(m18n.n('system_upgraded'))
            operation_logger.success()


def tools_diagnosis(private=False):
    """
    Return global info about current yunohost instance to help debugging

    """
    diagnosis = OrderedDict()

    # Debian release
    try:
        with open('/etc/debian_version', 'r') as f:
            debian_version = f.read().rstrip()
    except IOError as e:
        logger.warning(m18n.n('diagnosis_debian_version_error', error=format(e)), exc_info=1)
    else:
        diagnosis['host'] = "Debian %s" % debian_version

    # Kernel version
    try:
        with open('/proc/sys/kernel/osrelease', 'r') as f:
            kernel_version = f.read().rstrip()
    except IOError as e:
        logger.warning(m18n.n('diagnosis_kernel_version_error', error=format(e)), exc_info=1)
    else:
        diagnosis['kernel'] = kernel_version

    # Packages version
    diagnosis['packages'] = ynh_packages_version()

    diagnosis["backports"] = check_output("dpkg -l |awk '/^ii/ && $3 ~ /bpo[6-8]/ {print $2}'").split()

    # Server basic monitoring
    diagnosis['system'] = OrderedDict()
    try:
        disks = monitor_disk(units=['filesystem'], human_readable=True)
    except (YunohostError, Fault) as e:
        logger.warning(m18n.n('diagnosis_monitor_disk_error', error=format(e)), exc_info=1)
    else:
        diagnosis['system']['disks'] = {}
        for disk in disks:
            if isinstance(disks[disk], str):
                diagnosis['system']['disks'][disk] = disks[disk]
            else:
                diagnosis['system']['disks'][disk] = 'Mounted on %s, %s (%s free)' % (
                    disks[disk]['mnt_point'],
                    disks[disk]['size'],
                    disks[disk]['avail']
                )

    try:
        system = monitor_system(units=['cpu', 'memory'], human_readable=True)
    except YunohostError as e:
        logger.warning(m18n.n('diagnosis_monitor_system_error', error=format(e)), exc_info=1)
    else:
        diagnosis['system']['memory'] = {
            'ram': '%s (%s free)' % (system['memory']['ram']['total'], system['memory']['ram']['free']),
            'swap': '%s (%s free)' % (system['memory']['swap']['total'], system['memory']['swap']['free']),
        }

    # nginx -t
    p = subprocess.Popen("nginx -t".split(),
                         stdout=subprocess.PIPE,
                         stderr=subprocess.STDOUT)
    out, _ = p.communicate()
    diagnosis["nginx"] = out.strip().split("\n")
    if p.returncode != 0:
        logger.error(out)

    # Services status
    services = service_status()
    diagnosis['services'] = {}

    for service in services:
        diagnosis['services'][service] = "%s (%s)" % (services[service]['status'], services[service]['loaded'])

    # YNH Applications
    try:
        applications = app_list()['apps']
    except YunohostError as e:
        diagnosis['applications'] = m18n.n('diagnosis_no_apps')
    else:
        diagnosis['applications'] = {}
        for application in applications:
            if application['installed']:
                diagnosis['applications'][application['id']] = application['label'] if application['label'] else application['name']

    # Private data
    if private:
        diagnosis['private'] = OrderedDict()

        # Public IP
        diagnosis['private']['public_ip'] = {}
        diagnosis['private']['public_ip']['IPv4'] = get_public_ip(4)
        diagnosis['private']['public_ip']['IPv6'] = get_public_ip(6)

        # Domains
        diagnosis['private']['domains'] = domain_list()['domains']

        diagnosis['private']['regen_conf'] = regen_conf(with_diff=True, dry_run=True)

    try:
        diagnosis['security'] = {
            "CVE-2017-5754": {
                "name": "meltdown",
                "vulnerable": _check_if_vulnerable_to_meltdown(),
            }
        }
    except Exception as e:
        import traceback
        traceback.print_exc()
        logger.warning("Unable to check for meltdown vulnerability: %s" % e)

    return diagnosis


def _check_if_vulnerable_to_meltdown():
    # meltdown CVE: https://security-tracker.debian.org/tracker/CVE-2017-5754

    # We use a cache file to avoid re-running the script so many times,
    # which can be expensive (up to around 5 seconds on ARM)
    # and make the admin appear to be slow (c.f. the calls to diagnosis
    # from the webadmin)
    #
    # The cache is in /tmp and shall disappear upon reboot
    # *or* we compare it to dpkg.log modification time
    # such that it's re-ran if there was package upgrades
    # (e.g. from yunohost)
    cache_file = "/tmp/yunohost-meltdown-diagnosis"
    dpkg_log = "/var/log/dpkg.log"
    if os.path.exists(cache_file):
        if not os.path.exists(dpkg_log) or os.path.getmtime(cache_file) > os.path.getmtime(dpkg_log):
            logger.debug("Using cached results for meltdown checker, from %s" % cache_file)
            return read_json(cache_file)[0]["VULNERABLE"]

    # script taken from https://github.com/speed47/spectre-meltdown-checker
    # script commit id is store directly in the script
    file_dir = os.path.split(__file__)[0]
    SCRIPT_PATH = os.path.join(file_dir, "./vendor/spectre-meltdown-checker/spectre-meltdown-checker.sh")

    # '--variant 3' corresponds to Meltdown
    # example output from the script:
    # [{"NAME":"MELTDOWN","CVE":"CVE-2017-5754","VULNERABLE":false,"INFOS":"PTI mitigates the vulnerability"}]
    try:
        logger.debug("Running meltdown vulnerability checker")
        call = subprocess.Popen("bash %s --batch json --variant 3" %
                                SCRIPT_PATH, shell=True,
                                stdout=subprocess.PIPE,
                                stderr=subprocess.PIPE)

        # TODO / FIXME : here we are ignoring error messages ...
        # in particular on RPi2 and other hardware, the script complains about
        # "missing some kernel info (see -v), accuracy might be reduced"
        # Dunno what to do about that but we probably don't want to harass
        # users with this warning ...
        output, err = call.communicate()
        assert call.returncode in (0, 2, 3), "Return code: %s" % call.returncode

        # If there are multiple lines, sounds like there was some messages
        # in stdout that are not json >.> ... Try to get the actual json
        # stuff which should be the last line
        output = output.strip()
        if "\n" in output:
            logger.debug("Original meltdown checker output : %s" % output)
            output = output.split("\n")[-1]

        CVEs = json.loads(output)
        assert len(CVEs) == 1
        assert CVEs[0]["NAME"] == "MELTDOWN"
    except Exception as e:
        import traceback
        traceback.print_exc()
        logger.warning("Something wrong happened when trying to diagnose Meltdown vunerability, exception: %s" % e)
        raise Exception("Command output for failed meltdown check: '%s'" % output)

    logger.debug("Writing results from meltdown checker to cache file, %s" % cache_file)
    write_to_json(cache_file, CVEs)
    return CVEs[0]["VULNERABLE"]


def tools_port_available(port):
    """
    Check availability of a local port

    Keyword argument:
        port -- Port to check

    """
    try:
        s = socket.socket(socket.AF_INET, socket.SOCK_STREAM)
        s.settimeout(1)
        s.connect(("localhost", int(port)))
        s.close()
    except socket.error:
        return True
    else:
        return False


@is_unit_operation()
def tools_shutdown(operation_logger, force=False):
    shutdown = force
    if not shutdown:
        try:
            # Ask confirmation for server shutdown
            i = msignals.prompt(m18n.n('server_shutdown_confirm', answers='y/N'))
        except NotImplemented:
            pass
        else:
            if i.lower() == 'y' or i.lower() == 'yes':
                shutdown = True

    if shutdown:
        operation_logger.start()
        logger.warn(m18n.n('server_shutdown'))
        subprocess.check_call(['systemctl', 'poweroff'])


@is_unit_operation()
def tools_reboot(operation_logger, force=False):
    reboot = force
    if not reboot:
        try:
            # Ask confirmation for restoring
            i = msignals.prompt(m18n.n('server_reboot_confirm', answers='y/N'))
        except NotImplemented:
            pass
        else:
            if i.lower() == 'y' or i.lower() == 'yes':
                reboot = True
    if reboot:
        operation_logger.start()
        logger.warn(m18n.n('server_reboot'))
        subprocess.check_call(['systemctl', 'reboot'])


def tools_migrations_list(pending=False, done=False):
    """
    List existing migrations
    """

    # Check for option conflict
    if pending and done:
        raise YunohostError("migrations_list_conflict_pending_done")

    # Get all migrations
    migrations = _get_migrations_list()

    # If asked, filter pending or done migrations
    if pending or done:
        last_migration = tools_migrations_state()["last_run_migration"]
        last_migration = last_migration["number"] if last_migration else -1
        if done:
            migrations = [m for m in migrations if m.number <= last_migration]
        if pending:
            migrations = [m for m in migrations if m.number > last_migration]

    # Reduce to dictionnaries
    migrations = [{"id": migration.id,
                   "number": migration.number,
                   "name": migration.name,
                   "mode": migration.mode,
                   "description": migration.description,
                   "disclaimer": migration.disclaimer} for migration in migrations]

    return {"migrations": migrations}


def tools_migrations_migrate(target=None, skip=False, auto=False, accept_disclaimer=False):
    """
    Perform migrations
    """

    # state is a datastructure that represents the last run migration
    # it has this form:
    # {
    #     "last_run_migration": {
    #             "number": "00xx",
    #             "name": "some name",
    #         }
    # }
    state = tools_migrations_state()

    last_run_migration_number = state["last_run_migration"]["number"] if state["last_run_migration"] else 0

    # load all migrations
    migrations = _get_migrations_list()
    migrations = sorted(migrations, key=lambda x: x.number)

    if not migrations:
        logger.info(m18n.n('migrations_no_migrations_to_run'))
        return

    all_migration_numbers = [x.number for x in migrations]

    if target is None:
        target = migrations[-1].number

    # validate input, target must be "0" or a valid number
    elif target != 0 and target not in all_migration_numbers:
        raise YunohostError('migrations_bad_value_for_target', ", ".join(map(str, all_migration_numbers)))

    logger.debug(m18n.n('migrations_current_target', target))

    # no new migrations to run
    if target == last_run_migration_number:
        logger.info(m18n.n('migrations_no_migrations_to_run'))
        return

    logger.debug(m18n.n('migrations_show_last_migration', last_run_migration_number))

    # we need to run missing migrations
    if last_run_migration_number < target:
        logger.debug(m18n.n('migrations_forward'))
        # drop all already run migrations
        migrations = filter(lambda x: target >= x.number > last_run_migration_number, migrations)
        mode = "forward"

    # we need to go backward on already run migrations
    elif last_run_migration_number > target:
        logger.debug(m18n.n('migrations_backward'))
        # drop all not already run migrations
        migrations = filter(lambda x: target < x.number <= last_run_migration_number, migrations)
        mode = "backward"

    else:  # can't happen, this case is handle before
        raise Exception()

    # effectively run selected migrations
    for migration in migrations:

        if not skip:
            # If we are migrating in "automatic mode" (i.e. from debian configure
            # during an upgrade of the package) but we are asked to run migrations
            # to be ran manually by the user, stop there and ask the user to
            # run the migration manually.
            if auto and migration.mode == "manual":
                logger.warn(m18n.n('migrations_to_be_ran_manually',
                                   number=migration.number,
                                   name=migration.name))
                break

            # If some migrations have disclaimers,
            if migration.disclaimer:
                # require the --accept-disclaimer option. Otherwise, stop everything
                # here and display the disclaimer
                if not accept_disclaimer:
                    logger.warn(m18n.n('migrations_need_to_accept_disclaimer',
                                       number=migration.number,
                                       name=migration.name,
                                       disclaimer=migration.disclaimer))
                    break
                # --accept-disclaimer will only work for the first migration
                else:
                    accept_disclaimer = False

        # Start register change on system
        operation_logger = OperationLogger('tools_migrations_migrate_' + mode)
        operation_logger.start()

        if not skip:

            logger.info(m18n.n('migrations_show_currently_running_migration',
                               number=migration.number, name=migration.name))

            try:
                migration.operation_logger = operation_logger
                if mode == "forward":
                    migration.migrate()
                elif mode == "backward":
                    migration.backward()
                else:  # can't happen
                    raise Exception("Illegal state for migration: '%s', should be either 'forward' or 'backward'" % mode)
            except Exception as e:
                # migration failed, let's stop here but still update state because
                # we managed to run the previous ones
                msg = m18n.n('migrations_migration_has_failed',
                             exception=e,
                             number=migration.number,
                             name=migration.name)
                logger.error(msg, exc_info=1)
                operation_logger.error(msg)
                break
            else:
                logger.success(m18n.n('migrations_success',
                                      number=migration.number, name=migration.name))

        else:  # if skip
            logger.warn(m18n.n('migrations_skip_migration',
                               number=migration.number,
                               name=migration.name))

        # update the state to include the latest run migration
        state["last_run_migration"] = {
            "number": migration.number,
            "name": migration.name
        }

        operation_logger.success()

        # Skip migrations one at a time
        if skip:
            break

    # special case where we want to go back from the start
    if target == 0:
        state["last_run_migration"] = None

    write_to_json(MIGRATIONS_STATE_PATH, state)


def tools_migrations_state():
    """
    Show current migration state
    """
    if not os.path.exists(MIGRATIONS_STATE_PATH):
        return {"last_run_migration": None}

    return read_json(MIGRATIONS_STATE_PATH)


def tools_shell(command=None):
    """
    Launch an (i)python shell in the YunoHost context.

    This is entirely aim for development.
    """

    from yunohost.utils.ldap import _get_ldap_interface
    ldap = _get_ldap_interface()

    if command:
        exec(command)
        return

    logger.warn("The \033[1;34mldap\033[0m interface is available in this context")
    try:
        from IPython import embed
        embed()
    except ImportError:
        logger.warn("You don't have IPython installed, consider installing it as it is way better than the standard shell.")
        logger.warn("Falling back on the standard shell.")

        import readline  # will allow Up/Down/History in the console
        readline  # to please pyflakes
        import code
        vars = globals().copy()
        vars.update(locals())
        shell = code.InteractiveConsole(vars)
        shell.interact()


def _get_migrations_list():
    migrations = []

    try:
        from . import data_migrations
    except ImportError:
        # not data migrations present, return empty list
        return migrations

    migrations_path = data_migrations.__path__[0]

    if not os.path.exists(migrations_path):
        logger.warn(m18n.n('migrations_cant_reach_migration_file', migrations_path))
        return migrations

    for migration_file in filter(lambda x: re.match("^\d+_[a-zA-Z0-9_]+\.py$", x), os.listdir(migrations_path)):
        migrations.append(_load_migration(migration_file))

    return sorted(migrations, key=lambda m: m.id)


def _get_migration_by_name(migration_name):
    """
    Low-level / "private" function to find a migration by its name
    """

    try:
        from . import data_migrations
    except ImportError:
        raise AssertionError("Unable to find migration with name %s" % migration_name)

    migrations_path = data_migrations.__path__[0]
    migrations_found = filter(lambda x: re.match("^\d+_%s\.py$" % migration_name, x), os.listdir(migrations_path))

    assert len(migrations_found) == 1, "Unable to find migration with name %s" % migration_name

    return _load_migration(migrations_found[0])


def _load_migration(migration_file):

    migration_id = migration_file[:-len(".py")]

    number, name = migration_id.split("_", 1)

    logger.debug(m18n.n('migrations_loading_migration',
                        number=number, name=name))

    try:
        # this is python builtin method to import a module using a name, we
        # use that to import the migration as a python object so we'll be
        # able to run it in the next loop
        module = import_module("yunohost.data_migrations.{}".format(migration_id))
        return module.MyMigration(migration_id)
    except Exception:
        import traceback
        traceback.print_exc()

        raise YunohostError('migrations_error_failed_to_load_migration',
                            number=number, name=name)


def _skip_all_migrations():
    """
    Skip all pending migrations.
    This is meant to be used during postinstall to
    initialize the migration system.
    """
    state = tools_migrations_state()

    # load all migrations
    migrations = _get_migrations_list()
    migrations = sorted(migrations, key=lambda x: x.number)
    last_migration = migrations[-1]

    state["last_run_migration"] = {
        "number": last_migration.number,
        "name": last_migration.name
    }
    write_to_json(MIGRATIONS_STATE_PATH, state)


class Migration(object):

    # Those are to be implemented by daughter classes

    mode = "auto"

    def forward(self):
        raise NotImplementedError()

    def backward(self):
        pass

    @property
    def disclaimer(self):
        return None

    # The followings shouldn't be overriden

    def migrate(self):
        self.forward()

    def __init__(self, id_):
        self.id = id_
        self.number = int(self.id.split("_", 1)[0])
        self.name = self.id.split("_", 1)[1]

    @property
    def description(self):
        return m18n.n("migration_description_%s" % self.id)<|MERGE_RESOLUTION|>--- conflicted
+++ resolved
@@ -64,16 +64,6 @@
 
     """
 
-<<<<<<< HEAD
-    # Instantiate LDAP Authenticator
-    AUTH_IDENTIFIER = ('ldap', 'as-root')
-    AUTH_PARAMETERS = {'uri': 'ldapi://%2Fvar%2Frun%2Fslapd%2Fldapi',
-                       'base_dn': 'dc=yunohost,dc=org',
-                       'user_rdn': 'gidNumber=0+uidNumber=0,cn=peercred,cn=external,cn=auth'}
-    auth = init_authenticator(AUTH_IDENTIFIER, AUTH_PARAMETERS)
-
-=======
->>>>>>> d0c982a4
     with open('/usr/share/yunohost/yunohost-config/moulinette/ldap_scheme.yml') as f:
         ldap_map = yaml.load(f)
 
@@ -94,7 +84,7 @@
 
     for rdn, attr_dict in ldap_map['depends_children'].items():
         try:
-            auth.add(rdn, attr_dict)
+            ldap.add(rdn, attr_dict)
         except Exception as e:
             logger.warn("Error when trying to inject '%s' -> '%s' into ldap: %s" % (rdn, attr_dict, e))
 
